package recovery

import (
	"bufio"
	"context"
	"fmt"
	"net"
	"net/http"
	"runtime"

	"github.com/traefik/traefik/v3/pkg/middlewares"
)

const (
	typeName       = "Recovery"
	middlewareName = "traefik-internal-recovery"
)

type recovery struct {
	next http.Handler
}

// New creates recovery middleware.
func New(ctx context.Context, next http.Handler) (http.Handler, error) {
	middlewares.GetLogger(ctx, middlewareName, typeName).Debug().Msg("Creating middleware")

	return &recovery{
		next: next,
	}, nil
}

func (re *recovery) ServeHTTP(rw http.ResponseWriter, req *http.Request) {
	recoveryRW := newRecoveryResponseWriter(rw)
	defer recoverFunc(recoveryRW, req)

	re.next.ServeHTTP(recoveryRW, req)
}

<<<<<<< HEAD
func recoverFunc(rw http.ResponseWriter, req *http.Request) {
	if err := recover(); err != nil {
		logger := middlewares.GetLogger(req.Context(), middlewareName, typeName)
=======
func recoverFunc(rw recoveryResponseWriter, r *http.Request) {
	if err := recover(); err != nil {
		defer rw.finalizeResponse()

		logger := log.FromContext(middlewares.GetLoggerCtx(r.Context(), middlewareName, typeName))
>>>>>>> 08fe27ce
		if !shouldLogPanic(err) {
			logger.Debug().Msgf("Request has been aborted [%s - %s]: %v", req.RemoteAddr, req.URL, err)
			return
		}

		logger.Error().Msgf("Recovered from panic in HTTP handler [%s - %s]: %+v", req.RemoteAddr, req.URL, err)
		const size = 64 << 10
		buf := make([]byte, size)
		buf = buf[:runtime.Stack(buf, false)]
<<<<<<< HEAD
		logger.Error().Msgf("Stack: %s", buf)

		http.Error(rw, http.StatusText(http.StatusInternalServerError), http.StatusInternalServerError)
=======
		logger.Errorf("Stack: %s", buf)
>>>>>>> 08fe27ce
	}
}

// https://github.com/golang/go/blob/a0d6420d8be2ae7164797051ec74fa2a2df466a1/src/net/http/server.go#L1761-L1775
// https://github.com/golang/go/blob/c33153f7b416c03983324b3e8f869ce1116d84bc/src/net/http/httputil/reverseproxy.go#L284
func shouldLogPanic(panicValue interface{}) bool {
	//nolint:errorlint // false-positive because panicValue is an interface.
	return panicValue != nil && panicValue != http.ErrAbortHandler
}

type recoveryResponseWriter interface {
	http.ResponseWriter

	finalizeResponse()
}

func newRecoveryResponseWriter(rw http.ResponseWriter) recoveryResponseWriter {
	wrapper := &responseWriterWrapper{rw: rw}
	if _, ok := rw.(http.CloseNotifier); !ok {
		return wrapper
	}

	return &responseWriterWrapperWithCloseNotify{wrapper}
}

type responseWriterWrapper struct {
	rw          http.ResponseWriter
	headersSent bool
}

func (r *responseWriterWrapper) Header() http.Header {
	return r.rw.Header()
}

func (r *responseWriterWrapper) Write(bytes []byte) (int, error) {
	r.headersSent = true
	return r.rw.Write(bytes)
}

func (r *responseWriterWrapper) WriteHeader(code int) {
	if r.headersSent {
		return
	}

	// Handling informational headers.
	if code >= 100 && code <= 199 {
		r.rw.WriteHeader(code)
		return
	}

	r.headersSent = true
	r.rw.WriteHeader(code)
}

func (r *responseWriterWrapper) Flush() {
	if f, ok := r.rw.(http.Flusher); ok {
		f.Flush()
	}
}

func (r *responseWriterWrapper) Hijack() (net.Conn, *bufio.ReadWriter, error) {
	if h, ok := r.rw.(http.Hijacker); ok {
		return h.Hijack()
	}

	return nil, nil, fmt.Errorf("not a hijacker: %T", r.rw)
}

func (r *responseWriterWrapper) finalizeResponse() {
	// If headers have been sent this is not possible to respond with an HTTP error,
	// and we let the server abort the response silently thanks to the http.ErrAbortHandler sentinel panic value.
	if r.headersSent {
		panic(http.ErrAbortHandler)
	}

	// The response has not yet started to be written,
	// we can safely return a fresh new error response.
	http.Error(r.rw, http.StatusText(http.StatusInternalServerError), http.StatusInternalServerError)
}

type responseWriterWrapperWithCloseNotify struct {
	*responseWriterWrapper
}

func (r *responseWriterWrapperWithCloseNotify) CloseNotify() <-chan bool {
	return r.rw.(http.CloseNotifier).CloseNotify()
}<|MERGE_RESOLUTION|>--- conflicted
+++ resolved
@@ -36,17 +36,11 @@
 	re.next.ServeHTTP(recoveryRW, req)
 }
 
-<<<<<<< HEAD
-func recoverFunc(rw http.ResponseWriter, req *http.Request) {
-	if err := recover(); err != nil {
-		logger := middlewares.GetLogger(req.Context(), middlewareName, typeName)
-=======
-func recoverFunc(rw recoveryResponseWriter, r *http.Request) {
+func recoverFunc(rw recoveryResponseWriter, req *http.Request) {
 	if err := recover(); err != nil {
 		defer rw.finalizeResponse()
 
-		logger := log.FromContext(middlewares.GetLoggerCtx(r.Context(), middlewareName, typeName))
->>>>>>> 08fe27ce
+		logger := middlewares.GetLogger(req.Context(), middlewareName, typeName)
 		if !shouldLogPanic(err) {
 			logger.Debug().Msgf("Request has been aborted [%s - %s]: %v", req.RemoteAddr, req.URL, err)
 			return
@@ -56,13 +50,7 @@
 		const size = 64 << 10
 		buf := make([]byte, size)
 		buf = buf[:runtime.Stack(buf, false)]
-<<<<<<< HEAD
 		logger.Error().Msgf("Stack: %s", buf)
-
-		http.Error(rw, http.StatusText(http.StatusInternalServerError), http.StatusInternalServerError)
-=======
-		logger.Errorf("Stack: %s", buf)
->>>>>>> 08fe27ce
 	}
 }
 
