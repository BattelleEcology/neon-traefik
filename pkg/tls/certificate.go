--- conflicted
+++ resolved
@@ -6,6 +6,7 @@
 	"errors"
 	"fmt"
 	"net/url"
+	"os"
 	"sort"
 	"strings"
 
@@ -45,7 +46,27 @@
 	}
 )
 
-<<<<<<< HEAD
+// Certificates defines traefik certificates type
+// Certs and Keys could be either a file path, or the file content itself.
+type Certificates []Certificate
+
+// GetCertificates retrieves the certificates as slice of tls.Certificate.
+func (c Certificates) GetCertificates() []tls.Certificate {
+	var certs []tls.Certificate
+
+	for _, certificate := range c {
+		cert, err := certificate.GetCertificate()
+		if err != nil {
+			log.Debug().Err(err).Msg("Error while getting certificate")
+			continue
+		}
+
+		certs = append(certs, cert)
+	}
+
+	return certs
+}
+
 // Certificate holds a SSL cert/key pair
 // Certs and Key could be either a file path, or the file content itself.
 type Certificate struct {
@@ -53,42 +74,97 @@
 	KeyFile  types.FileOrContent `json:"keyFile,omitempty" toml:"keyFile,omitempty" yaml:"keyFile,omitempty" loggable:"false"`
 }
 
-=======
->>>>>>> e5c80637
-// Certificates defines traefik certificates type
-// Certs and Keys could be either a file path, or the file content itself.
-type Certificates []Certificate
-
-// GetCertificates retrieves the certificates as slice of tls.Certificate.
-func (c Certificates) GetCertificates() []tls.Certificate {
-	var certs []tls.Certificate
-
-	for _, certificate := range c {
-		cert, err := certificate.GetCertificate()
-		if err != nil {
-			log.Debug().Err(err).Msg("Error while getting certificate")
-			continue
-		}
-
-		certs = append(certs, cert)
-	}
-
-	return certs
-}
-
-<<<<<<< HEAD
-=======
-// String is the method to format the flag's value, part of the flag.Value interface.
-// The String method's output will be used in diagnostics.
-func (c *Certificates) String() string {
-	if len(*c) == 0 {
-		return ""
-	}
-	var result []string
-	for _, certificate := range *c {
-		result = append(result, certificate.CertFile.String()+","+certificate.KeyFile.String())
-	}
-	return strings.Join(result, ";")
+// AppendCertificate appends a Certificate to a certificates map keyed by store name.
+func (c *Certificate) AppendCertificate(certs map[string]map[string]*tls.Certificate, storeName string) error {
+	certContent, err := c.CertFile.Read()
+	if err != nil {
+		return fmt.Errorf("unable to read CertFile : %w", err)
+	}
+
+	keyContent, err := c.KeyFile.Read()
+	if err != nil {
+		return fmt.Errorf("unable to read KeyFile : %w", err)
+	}
+	tlsCert, err := tls.X509KeyPair(certContent, keyContent)
+	if err != nil {
+		return fmt.Errorf("unable to generate TLS certificate : %w", err)
+	}
+
+	parsedCert, _ := x509.ParseCertificate(tlsCert.Certificate[0])
+
+	var SANs []string
+	if parsedCert.Subject.CommonName != "" {
+		SANs = append(SANs, strings.ToLower(parsedCert.Subject.CommonName))
+	}
+	if parsedCert.DNSNames != nil {
+		for _, dnsName := range parsedCert.DNSNames {
+			if dnsName != parsedCert.Subject.CommonName {
+				SANs = append(SANs, strings.ToLower(dnsName))
+			}
+		}
+	}
+	if parsedCert.IPAddresses != nil {
+		for _, ip := range parsedCert.IPAddresses {
+			if ip.String() != parsedCert.Subject.CommonName {
+				SANs = append(SANs, strings.ToLower(ip.String()))
+			}
+		}
+	}
+
+	// Guarantees the order to produce a unique cert key.
+	sort.Strings(SANs)
+	certKey := strings.Join(SANs, ",")
+
+	certExists := false
+	if certs[storeName] == nil {
+		certs[storeName] = make(map[string]*tls.Certificate)
+	} else {
+		for domains := range certs[storeName] {
+			if domains == certKey {
+				certExists = true
+				break
+			}
+		}
+	}
+	if certExists {
+		log.Debug().Msgf("Skipping addition of certificate for domain(s) %q, to TLS Store %s, as it already exists for this store.", certKey, storeName)
+	} else {
+		log.Debug().Msgf("Adding certificate for domain(s) %s", certKey)
+		certs[storeName][certKey] = &tlsCert
+	}
+
+	return err
+}
+
+// GetCertificate returns a tls.Certificate matching the configured CertFile and KeyFile.
+func (c *Certificate) GetCertificate() (tls.Certificate, error) {
+	certContent, err := c.CertFile.Read()
+	if err != nil {
+		return tls.Certificate{}, fmt.Errorf("unable to read CertFile: %w", err)
+	}
+
+	keyContent, err := c.KeyFile.Read()
+	if err != nil {
+		return tls.Certificate{}, fmt.Errorf("unable to read KeyFile: %w", err)
+	}
+
+	cert, err := tls.X509KeyPair(certContent, keyContent)
+	if err != nil {
+		return tls.Certificate{}, fmt.Errorf("unable to parse TLS certificate: %w", err)
+	}
+
+	return cert, nil
+}
+
+// GetCertificateFromBytes returns a tls.Certificate matching the configured CertFile and KeyFile.
+// It assumes that the configured CertFile and KeyFile are of byte type.
+func (c *Certificate) GetCertificateFromBytes() (tls.Certificate, error) {
+	cert, err := tls.X509KeyPair([]byte(c.CertFile), []byte(c.KeyFile))
+	if err != nil {
+		return tls.Certificate{}, fmt.Errorf("unable to parse TLS certificate: %w", err)
+	}
+
+	return cert, nil
 }
 
 // Set is the method to set the flag value, part of the flag.Value interface.
@@ -102,117 +178,11 @@
 			return fmt.Errorf("bad certificates format: %s", value)
 		}
 		*c = append(*c, Certificate{
-			CertFile: FileOrContent(files[0]),
-			KeyFile:  FileOrContent(files[1]),
+			CertFile: types.FileOrContent(files[0]),
+			KeyFile:  types.FileOrContent(files[1]),
 		})
 	}
 	return nil
-}
-
-// Type is type of the struct.
-func (c *Certificates) Type() string {
-	return "certificates"
-}
-
-// Certificate holds a SSL cert/key pair
-// Certs and Key could be either a file path, or the file content itself.
-type Certificate struct {
-	CertFile FileOrContent `json:"certFile,omitempty" toml:"certFile,omitempty" yaml:"certFile,omitempty"`
-	KeyFile  FileOrContent `json:"keyFile,omitempty" toml:"keyFile,omitempty" yaml:"keyFile,omitempty" loggable:"false"`
-}
-
->>>>>>> e5c80637
-// AppendCertificate appends a Certificate to a certificates map keyed by store name.
-func (c *Certificate) AppendCertificate(certs map[string]map[string]*tls.Certificate, storeName string) error {
-	certContent, err := c.CertFile.Read()
-	if err != nil {
-		return fmt.Errorf("unable to read CertFile : %w", err)
-	}
-
-	keyContent, err := c.KeyFile.Read()
-	if err != nil {
-		return fmt.Errorf("unable to read KeyFile : %w", err)
-	}
-	tlsCert, err := tls.X509KeyPair(certContent, keyContent)
-	if err != nil {
-		return fmt.Errorf("unable to generate TLS certificate : %w", err)
-	}
-
-	parsedCert, _ := x509.ParseCertificate(tlsCert.Certificate[0])
-
-	var SANs []string
-	if parsedCert.Subject.CommonName != "" {
-		SANs = append(SANs, strings.ToLower(parsedCert.Subject.CommonName))
-	}
-	if parsedCert.DNSNames != nil {
-		for _, dnsName := range parsedCert.DNSNames {
-			if dnsName != parsedCert.Subject.CommonName {
-				SANs = append(SANs, strings.ToLower(dnsName))
-			}
-		}
-	}
-	if parsedCert.IPAddresses != nil {
-		for _, ip := range parsedCert.IPAddresses {
-			if ip.String() != parsedCert.Subject.CommonName {
-				SANs = append(SANs, strings.ToLower(ip.String()))
-			}
-		}
-	}
-
-	// Guarantees the order to produce a unique cert key.
-	sort.Strings(SANs)
-	certKey := strings.Join(SANs, ",")
-
-	certExists := false
-	if certs[storeName] == nil {
-		certs[storeName] = make(map[string]*tls.Certificate)
-	} else {
-		for domains := range certs[storeName] {
-			if domains == certKey {
-				certExists = true
-				break
-			}
-		}
-	}
-	if certExists {
-		log.Debug().Msgf("Skipping addition of certificate for domain(s) %q, to TLS Store %s, as it already exists for this store.", certKey, storeName)
-	} else {
-		log.Debug().Msgf("Adding certificate for domain(s) %s", certKey)
-		certs[storeName][certKey] = &tlsCert
-	}
-
-	return err
-}
-
-// GetCertificate returns a tls.Certificate matching the configured CertFile and KeyFile.
-func (c *Certificate) GetCertificate() (tls.Certificate, error) {
-	certContent, err := c.CertFile.Read()
-	if err != nil {
-		return tls.Certificate{}, fmt.Errorf("unable to read CertFile: %w", err)
-	}
-
-	keyContent, err := c.KeyFile.Read()
-	if err != nil {
-		return tls.Certificate{}, fmt.Errorf("unable to read KeyFile: %w", err)
-	}
-
-	cert, err := tls.X509KeyPair(certContent, keyContent)
-	if err != nil {
-		return tls.Certificate{}, fmt.Errorf("unable to parse TLS certificate: %w", err)
-	}
-
-	return cert, nil
-}
-
-// GetCertificateFromBytes returns a tls.Certificate matching the configured CertFile and KeyFile.
-// It assumes that the configured CertFile and KeyFile are of byte type.
-func (c *Certificate) GetCertificateFromBytes() (tls.Certificate, error) {
-	cert, err := tls.X509KeyPair([]byte(c.CertFile), []byte(c.KeyFile))
-	if err != nil {
-		return tls.Certificate{}, fmt.Errorf("unable to parse TLS certificate: %w", err)
-	}
-
-	return cert, nil
 }
 
 // GetTruncatedCertificateName truncates the certificate name.
@@ -234,29 +204,10 @@
 	return string(f)
 }
 
-<<<<<<< HEAD
-// Set is the method to set the flag value, part of the flag.Value interface.
-// Set's argument is a string to be parsed to set the flag.
-// It's a comma-separated list, so we split it.
-func (c *Certificates) Set(value string) error {
-	certificates := strings.Split(value, ";")
-	for _, certificate := range certificates {
-		files := strings.Split(certificate, ",")
-		if len(files) != 2 {
-			return fmt.Errorf("bad certificates format: %s", value)
-		}
-		*c = append(*c, Certificate{
-			CertFile: types.FileOrContent(files[0]),
-			KeyFile:  types.FileOrContent(files[1]),
-		})
-	}
-	return nil
-=======
 // IsPath returns true if the FileOrContent is a file path, otherwise returns false.
 func (f FileOrContent) IsPath() bool {
 	_, err := os.Stat(f.String())
 	return err == nil
->>>>>>> e5c80637
 }
 
 func (f FileOrContent) Read() ([]byte, error) {
