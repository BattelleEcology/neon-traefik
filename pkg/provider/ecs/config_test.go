--- conflicted
+++ resolved
@@ -8,14 +8,10 @@
 	"github.com/aws/aws-sdk-go/service/ec2"
 	"github.com/stretchr/testify/assert"
 	"github.com/stretchr/testify/require"
-<<<<<<< HEAD
 	ptypes "github.com/traefik/paerser/types"
 	"github.com/traefik/traefik/v3/pkg/config/dynamic"
-=======
-	"github.com/traefik/traefik/v2/pkg/config/dynamic"
-	"github.com/traefik/traefik/v2/pkg/tls"
-	"github.com/traefik/traefik/v2/pkg/types"
->>>>>>> 5cf1b95c
+	"github.com/traefik/traefik/v3/pkg/tls"
+	"github.com/traefik/traefik/v3/pkg/types"
 )
 
 func Int(v int) *int    { return &v }
@@ -3185,9 +3181,10 @@
 			},
 			expected: &dynamic.Configuration{
 				TCP: &dynamic.TCPConfiguration{
-					Routers:     map[string]*dynamic.TCPRouter{},
-					Middlewares: map[string]*dynamic.TCPMiddleware{},
-					Services:    map[string]*dynamic.TCPService{},
+					Routers:           map[string]*dynamic.TCPRouter{},
+					Middlewares:       map[string]*dynamic.TCPMiddleware{},
+					Services:          map[string]*dynamic.TCPService{},
+					ServersTransports: map[string]*dynamic.TCPServersTransport{},
 				},
 				UDP: &dynamic.UDPConfiguration{
 					Routers:  map[string]*dynamic.UDPRouter{},
@@ -3211,6 +3208,9 @@
 									},
 								},
 								PassHostHeader: Bool(true),
+								ResponseForwarding: &dynamic.ResponseForwarding{
+									FlushInterval: ptypes.Duration(100 * time.Millisecond),
+								},
 							},
 						},
 					},
