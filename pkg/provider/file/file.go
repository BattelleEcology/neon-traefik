package file

import (
	"bytes"
	"context"
	"errors"
	"fmt"
	"os"
<<<<<<< HEAD
	"os/signal"
=======
	"path"
>>>>>>> 0c877863
	"path/filepath"
	"strings"
	"syscall"
	"text/template"

	"github.com/Masterminds/sprig/v3"
	"github.com/fsnotify/fsnotify"
	"github.com/rs/zerolog/log"
	"github.com/traefik/paerser/file"
	"github.com/traefik/traefik/v3/pkg/config/dynamic"
	"github.com/traefik/traefik/v3/pkg/logs"
	"github.com/traefik/traefik/v3/pkg/provider"
	"github.com/traefik/traefik/v3/pkg/safe"
	"github.com/traefik/traefik/v3/pkg/tls"
	"github.com/traefik/traefik/v3/pkg/types"
)

const providerName = "file"

var _ provider.Provider = (*Provider)(nil)

// Provider holds configurations of the provider.
type Provider struct {
	Directory                 string `description:"Load dynamic configuration from one or more .yml or .toml files in a directory." json:"directory,omitempty" toml:"directory,omitempty" yaml:"directory,omitempty" export:"true"`
	Watch                     bool   `description:"Watch provider." json:"watch,omitempty" toml:"watch,omitempty" yaml:"watch,omitempty" export:"true"`
	Filename                  string `description:"Load dynamic configuration from a file." json:"filename,omitempty" toml:"filename,omitempty" yaml:"filename,omitempty" export:"true"`
	DebugLogGeneratedTemplate bool   `description:"Enable debug logging of generated configuration template." json:"debugLogGeneratedTemplate,omitempty" toml:"debugLogGeneratedTemplate,omitempty" yaml:"debugLogGeneratedTemplate,omitempty" export:"true"`
}

// SetDefaults sets the default values.
func (p *Provider) SetDefaults() {
	p.Watch = true
	p.Filename = ""
}

// Init the provider.
func (p *Provider) Init() error {
	return nil
}

// Provide allows the file provider to provide configurations to traefik
// using the given configuration channel.
func (p *Provider) Provide(configurationChan chan<- dynamic.Message, pool *safe.Pool) error {
	logger := log.With().Str(logs.ProviderName, providerName).Logger()

	if p.Watch {
		var watchItems []string

		switch {
		case len(p.Directory) > 0:
			watchItems = append(watchItems, p.Directory)

			fileList, err := os.ReadDir(p.Directory)
			if err != nil {
				return fmt.Errorf("unable to read directory %s: %w", p.Directory, err)
			}

			for _, entry := range fileList {
				if entry.IsDir() {
					// ignore sub-dir
					continue
				}
				watchItems = append(watchItems, path.Join(p.Directory, entry.Name()))
			}
		case len(p.Filename) > 0:
			watchItems = append(watchItems, filepath.Dir(p.Filename), p.Filename)
		default:
			return errors.New("error using file configuration provider, neither filename nor directory is defined")
		}

<<<<<<< HEAD
		if err := p.addWatcher(pool, watchItem, configurationChan, p.applyConfiguration); err != nil {
=======
		if err := p.addWatcher(pool, watchItems, configurationChan, p.watcherCallback); err != nil {
>>>>>>> 0c877863
			return err
		}
	}

	pool.GoCtx(func(ctx context.Context) {
		signals := make(chan os.Signal, 1)
		signal.Notify(signals, syscall.SIGHUP)

		for {
			select {
			case <-ctx.Done():
				return
			// signals only receives SIGHUP events.
			case <-signals:
				if err := p.applyConfiguration(configurationChan); err != nil {
					logger.Error().Err(err).Msg("Error while building configuration")
				}
			}
		}
	})

	if err := p.applyConfiguration(configurationChan); err != nil {
		if p.Watch {
			logger.Err(err).Msg("Error while building configuration (for the first time)")
			return nil
		}

		return err
	}

	return nil
}

<<<<<<< HEAD
func (p *Provider) addWatcher(pool *safe.Pool, directory string, configurationChan chan<- dynamic.Message, callback func(chan<- dynamic.Message) error) error {
=======
// BuildConfiguration loads configuration either from file or a directory
// specified by 'Filename'/'Directory' and returns a 'Configuration' object.
func (p *Provider) BuildConfiguration() (*dynamic.Configuration, error) {
	ctx := log.With(context.Background(), log.Str(log.ProviderName, providerName))

	if len(p.Directory) > 0 {
		return p.loadFileConfigFromDirectory(ctx, p.Directory, nil)
	}

	if len(p.Filename) > 0 {
		return p.loadFileConfig(ctx, p.Filename, true)
	}

	return nil, errors.New("error using file configuration provider, neither filename or directory defined")
}

func (p *Provider) addWatcher(pool *safe.Pool, items []string, configurationChan chan<- dynamic.Message, callback func(chan<- dynamic.Message, fsnotify.Event)) error {
>>>>>>> 0c877863
	watcher, err := fsnotify.NewWatcher()
	if err != nil {
		return fmt.Errorf("error creating file watcher: %w", err)
	}

	for _, item := range items {
		log.WithoutContext().Debugf("add watcher on: %s", item)
		err = watcher.Add(item)
		if err != nil {
			return fmt.Errorf("error adding file watcher: %w", err)
		}
	}

	// Process events
	pool.GoCtx(func(ctx context.Context) {
		logger := log.With().Str(logs.ProviderName, providerName).Logger()
		defer watcher.Close()
		for {
			select {
			case <-ctx.Done():
				return
			case evt := <-watcher.Events:
				if p.Directory == "" {
					_, evtFileName := filepath.Split(evt.Name)
					_, confFileName := filepath.Split(p.Filename)
					if evtFileName == confFileName {
						err := callback(configurationChan)
						if err != nil {
							logger.Error().Err(err).Msg("Error occurred during watcher callback")
						}
					}
				} else {
					err := callback(configurationChan)
					if err != nil {
						logger.Error().Err(err).Msg("Error occurred during watcher callback")
					}
				}
			case err := <-watcher.Errors:
				logger.Error().Err(err).Msg("Watcher event error")
			}
		}
	})
	return nil
}

// applyConfiguration builds the configuration and sends it to the given configurationChan.
func (p *Provider) applyConfiguration(configurationChan chan<- dynamic.Message) error {
	configuration, err := p.buildConfiguration()
	if err != nil {
		return err
	}

	sendConfigToChannel(configurationChan, configuration)
	return nil
}

// buildConfiguration loads configuration either from file or a directory
// specified by 'Filename'/'Directory' and returns a 'Configuration' object.
func (p *Provider) buildConfiguration() (*dynamic.Configuration, error) {
	ctx := log.With().Str(logs.ProviderName, providerName).Logger().WithContext(context.Background())

	if len(p.Directory) > 0 {
		return p.loadFileConfigFromDirectory(ctx, p.Directory, nil)
	}

	if len(p.Filename) > 0 {
		return p.loadFileConfig(ctx, p.Filename, true)
	}

	return nil, errors.New("error using file configuration provider, neither filename nor directory is defined")
}

func sendConfigToChannel(configurationChan chan<- dynamic.Message, configuration *dynamic.Configuration) {
	configurationChan <- dynamic.Message{
		ProviderName:  "file",
		Configuration: configuration,
	}
}

func (p *Provider) loadFileConfig(ctx context.Context, filename string, parseTemplate bool) (*dynamic.Configuration, error) {
	var err error
	var configuration *dynamic.Configuration
	if parseTemplate {
		configuration, err = p.CreateConfiguration(ctx, filename, template.FuncMap{}, false)
	} else {
		configuration, err = p.DecodeConfiguration(filename)
	}
	if err != nil {
		return nil, err
	}

	if configuration.TLS != nil {
		configuration.TLS.Certificates = flattenCertificates(ctx, configuration.TLS)

		// TLS Options
		if configuration.TLS.Options != nil {
			for name, options := range configuration.TLS.Options {
				var caCerts []types.FileOrContent

				for _, caFile := range options.ClientAuth.CAFiles {
					content, err := caFile.Read()
					if err != nil {
						log.Ctx(ctx).Error().Err(err).Send()
						continue
					}

					caCerts = append(caCerts, types.FileOrContent(content))
				}
				options.ClientAuth.CAFiles = caCerts

				configuration.TLS.Options[name] = options
			}
		}

		// TLS stores
		if len(configuration.TLS.Stores) > 0 {
			for name, store := range configuration.TLS.Stores {
				if store.DefaultCertificate == nil {
					continue
				}

				content, err := store.DefaultCertificate.CertFile.Read()
				if err != nil {
					log.Ctx(ctx).Error().Err(err).Send()
					continue
				}
				store.DefaultCertificate.CertFile = types.FileOrContent(content)

				content, err = store.DefaultCertificate.KeyFile.Read()
				if err != nil {
					log.Ctx(ctx).Error().Err(err).Send()
					continue
				}
				store.DefaultCertificate.KeyFile = types.FileOrContent(content)

				configuration.TLS.Stores[name] = store
			}
		}
	}

	// HTTP ServersTransport
	if configuration.HTTP != nil && len(configuration.HTTP.ServersTransports) > 0 {
		for name, st := range configuration.HTTP.ServersTransports {
			var certificates []tls.Certificate
			for _, cert := range st.Certificates {
				content, err := cert.CertFile.Read()
				if err != nil {
					log.Ctx(ctx).Error().Err(err).Send()
					continue
				}
				cert.CertFile = types.FileOrContent(content)

				content, err = cert.KeyFile.Read()
				if err != nil {
					log.Ctx(ctx).Error().Err(err).Send()
					continue
				}
				cert.KeyFile = types.FileOrContent(content)

				certificates = append(certificates, cert)
			}

			configuration.HTTP.ServersTransports[name].Certificates = certificates

			var rootCAs []types.FileOrContent
			for _, rootCA := range st.RootCAs {
				content, err := rootCA.Read()
				if err != nil {
					log.Ctx(ctx).Error().Err(err).Send()
					continue
				}

				rootCAs = append(rootCAs, types.FileOrContent(content))
			}

			st.RootCAs = rootCAs
		}
	}

	// TCP ServersTransport
	if configuration.TCP != nil && len(configuration.TCP.ServersTransports) > 0 {
		for name, st := range configuration.TCP.ServersTransports {
			var certificates []tls.Certificate
			if st.TLS == nil {
				continue
			}
			for _, cert := range st.TLS.Certificates {
				content, err := cert.CertFile.Read()
				if err != nil {
					log.Ctx(ctx).Error().Err(err).Send()
					continue
				}
				cert.CertFile = types.FileOrContent(content)

				content, err = cert.KeyFile.Read()
				if err != nil {
					log.Ctx(ctx).Error().Err(err).Send()
					continue
				}
				cert.KeyFile = types.FileOrContent(content)

				certificates = append(certificates, cert)
			}

			configuration.TCP.ServersTransports[name].TLS.Certificates = certificates

			var rootCAs []types.FileOrContent
			for _, rootCA := range st.TLS.RootCAs {
				content, err := rootCA.Read()
				if err != nil {
					log.Ctx(ctx).Error().Err(err).Send()
					continue
				}

				rootCAs = append(rootCAs, types.FileOrContent(content))
			}

			st.TLS.RootCAs = rootCAs
		}
	}

	return configuration, nil
}

func flattenCertificates(ctx context.Context, tlsConfig *dynamic.TLSConfiguration) []*tls.CertAndStores {
	var certs []*tls.CertAndStores
	for _, cert := range tlsConfig.Certificates {
		content, err := cert.Certificate.CertFile.Read()
		if err != nil {
			log.Ctx(ctx).Error().Err(err).Send()
			continue
		}
		cert.Certificate.CertFile = types.FileOrContent(string(content))

		content, err = cert.Certificate.KeyFile.Read()
		if err != nil {
			log.Ctx(ctx).Error().Err(err).Send()
			continue
		}
		cert.Certificate.KeyFile = types.FileOrContent(string(content))

		certs = append(certs, cert)
	}

	return certs
}

func (p *Provider) loadFileConfigFromDirectory(ctx context.Context, directory string, configuration *dynamic.Configuration) (*dynamic.Configuration, error) {
	fileList, err := os.ReadDir(directory)
	if err != nil {
		return configuration, fmt.Errorf("unable to read directory %s: %w", directory, err)
	}

	if configuration == nil {
		configuration = &dynamic.Configuration{
			HTTP: &dynamic.HTTPConfiguration{
				Routers:           make(map[string]*dynamic.Router),
				Middlewares:       make(map[string]*dynamic.Middleware),
				Services:          make(map[string]*dynamic.Service),
				ServersTransports: make(map[string]*dynamic.ServersTransport),
			},
			TCP: &dynamic.TCPConfiguration{
				Routers:           make(map[string]*dynamic.TCPRouter),
				Services:          make(map[string]*dynamic.TCPService),
				Middlewares:       make(map[string]*dynamic.TCPMiddleware),
				ServersTransports: make(map[string]*dynamic.TCPServersTransport),
			},
			TLS: &dynamic.TLSConfiguration{
				Stores:  make(map[string]tls.Store),
				Options: make(map[string]tls.Options),
			},
			UDP: &dynamic.UDPConfiguration{
				Routers:  make(map[string]*dynamic.UDPRouter),
				Services: make(map[string]*dynamic.UDPService),
			},
		}
	}

	configTLSMaps := make(map[*tls.CertAndStores]struct{})

	for _, item := range fileList {
		logger := log.Ctx(ctx).With().Str("filename", item.Name()).Logger()

		if item.IsDir() {
			configuration, err = p.loadFileConfigFromDirectory(logger.WithContext(ctx), filepath.Join(directory, item.Name()), configuration)
			if err != nil {
				return configuration, fmt.Errorf("unable to load content configuration from subdirectory %s: %w", item, err)
			}
			continue
		}

		switch strings.ToLower(filepath.Ext(item.Name())) {
		case ".toml", ".yaml", ".yml":
			// noop
		default:
			continue
		}

		var c *dynamic.Configuration
		c, err = p.loadFileConfig(logger.WithContext(ctx), filepath.Join(directory, item.Name()), true)
		if err != nil {
			return configuration, fmt.Errorf("%s: %w", filepath.Join(directory, item.Name()), err)
		}

		for name, conf := range c.HTTP.Routers {
			if _, exists := configuration.HTTP.Routers[name]; exists {
				logger.Warn().Str(logs.RouterName, name).Msg("HTTP router already configured, skipping")
			} else {
				configuration.HTTP.Routers[name] = conf
			}
		}

		for name, conf := range c.HTTP.Middlewares {
			if _, exists := configuration.HTTP.Middlewares[name]; exists {
				logger.Warn().Str(logs.MiddlewareName, name).Msg("HTTP middleware already configured, skipping")
			} else {
				configuration.HTTP.Middlewares[name] = conf
			}
		}

		for name, conf := range c.HTTP.Services {
			if _, exists := configuration.HTTP.Services[name]; exists {
				logger.Warn().Str(logs.ServiceName, name).Msg("HTTP service already configured, skipping")
			} else {
				configuration.HTTP.Services[name] = conf
			}
		}

		for name, conf := range c.HTTP.ServersTransports {
			if _, exists := configuration.HTTP.ServersTransports[name]; exists {
				logger.Warn().Str(logs.ServersTransportName, name).Msg("HTTP servers transport already configured, skipping")
			} else {
				configuration.HTTP.ServersTransports[name] = conf
			}
		}

		for name, conf := range c.TCP.Routers {
			if _, exists := configuration.TCP.Routers[name]; exists {
				logger.Warn().Str(logs.RouterName, name).Msg("TCP router already configured, skipping")
			} else {
				configuration.TCP.Routers[name] = conf
			}
		}

		for name, conf := range c.TCP.Middlewares {
			if _, exists := configuration.TCP.Middlewares[name]; exists {
				logger.Warn().Str(logs.MiddlewareName, name).Msg("TCP middleware already configured, skipping")
			} else {
				configuration.TCP.Middlewares[name] = conf
			}
		}

		for name, conf := range c.TCP.Services {
			if _, exists := configuration.TCP.Services[name]; exists {
				logger.Warn().Str(logs.ServiceName, name).Msg("TCP service already configured, skipping")
			} else {
				configuration.TCP.Services[name] = conf
			}
		}

		for name, conf := range c.TCP.ServersTransports {
			if _, exists := configuration.TCP.ServersTransports[name]; exists {
				logger.Warn().Str(logs.ServersTransportName, name).Msg("TCP servers transport already configured, skipping")
			} else {
				configuration.TCP.ServersTransports[name] = conf
			}
		}

		for name, conf := range c.UDP.Routers {
			if _, exists := configuration.UDP.Routers[name]; exists {
				logger.Warn().Str(logs.RouterName, name).Msg("UDP router already configured, skipping")
			} else {
				configuration.UDP.Routers[name] = conf
			}
		}

		for name, conf := range c.UDP.Services {
			if _, exists := configuration.UDP.Services[name]; exists {
				logger.Warn().Str(logs.ServiceName, name).Msg("UDP service already configured, skipping")
			} else {
				configuration.UDP.Services[name] = conf
			}
		}

		for _, conf := range c.TLS.Certificates {
			if _, exists := configTLSMaps[conf]; exists {
				logger.Warn().Msgf("TLS configuration %v already configured, skipping", conf)
			} else {
				configTLSMaps[conf] = struct{}{}
			}
		}

		for name, conf := range c.TLS.Options {
			if _, exists := configuration.TLS.Options[name]; exists {
				logger.Warn().Msgf("TLS options %v already configured, skipping", name)
			} else {
				if configuration.TLS.Options == nil {
					configuration.TLS.Options = map[string]tls.Options{}
				}
				configuration.TLS.Options[name] = conf
			}
		}

		for name, conf := range c.TLS.Stores {
			if _, exists := configuration.TLS.Stores[name]; exists {
				logger.Warn().Msgf("TLS store %v already configured, skipping", name)
			} else {
				if configuration.TLS.Stores == nil {
					configuration.TLS.Stores = map[string]tls.Store{}
				}
				configuration.TLS.Stores[name] = conf
			}
		}
	}

	if len(configTLSMaps) > 0 && configuration.TLS == nil {
		configuration.TLS = &dynamic.TLSConfiguration{}
	}

	for conf := range configTLSMaps {
		configuration.TLS.Certificates = append(configuration.TLS.Certificates, conf)
	}

	return configuration, nil
}

// CreateConfiguration creates a provider configuration from content using templating.
func (p *Provider) CreateConfiguration(ctx context.Context, filename string, funcMap template.FuncMap, templateObjects interface{}) (*dynamic.Configuration, error) {
	tmplContent, err := readFile(filename)
	if err != nil {
		return nil, fmt.Errorf("error reading configuration file: %s - %w", filename, err)
	}

	defaultFuncMap := sprig.TxtFuncMap()
	defaultFuncMap["normalize"] = provider.Normalize
	defaultFuncMap["split"] = strings.Split
	for funcID, funcElement := range funcMap {
		defaultFuncMap[funcID] = funcElement
	}

	tmpl := template.New(p.Filename).Funcs(defaultFuncMap)

	_, err = tmpl.Parse(tmplContent)
	if err != nil {
		return nil, err
	}

	var buffer bytes.Buffer
	err = tmpl.Execute(&buffer, templateObjects)
	if err != nil {
		return nil, err
	}

	renderedTemplate := buffer.String()
	if p.DebugLogGeneratedTemplate {
		logger := log.Ctx(ctx)
		logger.Debug().Msgf("Template content: %s", tmplContent)
		logger.Debug().Msgf("Rendering results: %s", renderedTemplate)
	}

	return p.decodeConfiguration(filename, renderedTemplate)
}

// DecodeConfiguration Decodes a *types.Configuration from a content.
func (p *Provider) DecodeConfiguration(filename string) (*dynamic.Configuration, error) {
	content, err := readFile(filename)
	if err != nil {
		return nil, fmt.Errorf("error reading configuration file: %s - %w", filename, err)
	}

	return p.decodeConfiguration(filename, content)
}

func (p *Provider) decodeConfiguration(filePath, content string) (*dynamic.Configuration, error) {
	configuration := &dynamic.Configuration{
		HTTP: &dynamic.HTTPConfiguration{
			Routers:           make(map[string]*dynamic.Router),
			Middlewares:       make(map[string]*dynamic.Middleware),
			Services:          make(map[string]*dynamic.Service),
			ServersTransports: make(map[string]*dynamic.ServersTransport),
		},
		TCP: &dynamic.TCPConfiguration{
			Routers:           make(map[string]*dynamic.TCPRouter),
			Services:          make(map[string]*dynamic.TCPService),
			Middlewares:       make(map[string]*dynamic.TCPMiddleware),
			ServersTransports: make(map[string]*dynamic.TCPServersTransport),
		},
		TLS: &dynamic.TLSConfiguration{
			Stores:  make(map[string]tls.Store),
			Options: make(map[string]tls.Options),
		},
		UDP: &dynamic.UDPConfiguration{
			Routers:  make(map[string]*dynamic.UDPRouter),
			Services: make(map[string]*dynamic.UDPService),
		},
	}

	err := file.DecodeContent(content, strings.ToLower(filepath.Ext(filePath)), configuration)
	if err != nil {
		return nil, err
	}

	return configuration, nil
}

func readFile(filename string) (string, error) {
	if len(filename) > 0 {
		buf, err := os.ReadFile(filename)
		if err != nil {
			return "", err
		}
		return string(buf), nil
	}
	return "", fmt.Errorf("invalid filename: %s", filename)
}<|MERGE_RESOLUTION|>--- conflicted
+++ resolved
@@ -6,11 +6,8 @@
 	"errors"
 	"fmt"
 	"os"
-<<<<<<< HEAD
 	"os/signal"
-=======
 	"path"
->>>>>>> 0c877863
 	"path/filepath"
 	"strings"
 	"syscall"
@@ -81,11 +78,7 @@
 			return errors.New("error using file configuration provider, neither filename nor directory is defined")
 		}
 
-<<<<<<< HEAD
-		if err := p.addWatcher(pool, watchItem, configurationChan, p.applyConfiguration); err != nil {
-=======
-		if err := p.addWatcher(pool, watchItems, configurationChan, p.watcherCallback); err != nil {
->>>>>>> 0c877863
+		if err := p.addWatcher(pool, watchItems, configurationChan, p.applyConfiguration); err != nil {
 			return err
 		}
 	}
@@ -119,34 +112,14 @@
 	return nil
 }
 
-<<<<<<< HEAD
-func (p *Provider) addWatcher(pool *safe.Pool, directory string, configurationChan chan<- dynamic.Message, callback func(chan<- dynamic.Message) error) error {
-=======
-// BuildConfiguration loads configuration either from file or a directory
-// specified by 'Filename'/'Directory' and returns a 'Configuration' object.
-func (p *Provider) BuildConfiguration() (*dynamic.Configuration, error) {
-	ctx := log.With(context.Background(), log.Str(log.ProviderName, providerName))
-
-	if len(p.Directory) > 0 {
-		return p.loadFileConfigFromDirectory(ctx, p.Directory, nil)
-	}
-
-	if len(p.Filename) > 0 {
-		return p.loadFileConfig(ctx, p.Filename, true)
-	}
-
-	return nil, errors.New("error using file configuration provider, neither filename or directory defined")
-}
-
-func (p *Provider) addWatcher(pool *safe.Pool, items []string, configurationChan chan<- dynamic.Message, callback func(chan<- dynamic.Message, fsnotify.Event)) error {
->>>>>>> 0c877863
+func (p *Provider) addWatcher(pool *safe.Pool, items []string, configurationChan chan<- dynamic.Message, callback func(chan<- dynamic.Message) error) error {
 	watcher, err := fsnotify.NewWatcher()
 	if err != nil {
 		return fmt.Errorf("error creating file watcher: %w", err)
 	}
 
 	for _, item := range items {
-		log.WithoutContext().Debugf("add watcher on: %s", item)
+		log.Debug().Msgf("add watcher on: %s", item)
 		err = watcher.Add(item)
 		if err != nil {
 			return fmt.Errorf("error adding file watcher: %w", err)
