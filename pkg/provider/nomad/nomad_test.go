package nomad

import (
<<<<<<< HEAD
	"context"
	"fmt"
=======
>>>>>>> f174014d
	"net/http"
	"net/http/httptest"
	"os"
	"path/filepath"
	"strings"
	"testing"

	"github.com/stretchr/testify/assert"
	"github.com/stretchr/testify/require"
	"github.com/traefik/traefik/v3/pkg/types"
)

var responses = map[string][]byte{}

func TestMain(m *testing.M) {
	err := setup()
	if err != nil {
		fmt.Fprintf(os.Stderr, "%s", err.Error())
		os.Exit(1)
	}
	m.Run()
}

func Test_globalConfig(t *testing.T) {
	cases := []struct {
		Name             string
		Prefix           string
		Tags             []string
		ExposedByDefault bool
		exp              configuration
	}{
		{
			Name:             "expose_by_default_no_tags",
			Prefix:           "traefik",
			Tags:             nil,
			ExposedByDefault: true,
			exp:              configuration{Enable: true},
		},
		{
			Name:             "not_expose_by_default_no_tags",
			Prefix:           "traefik",
			Tags:             nil,
			ExposedByDefault: false,
			exp:              configuration{Enable: false},
		},
		{
			Name:             "expose_by_default_tags_enable",
			Prefix:           "traefik",
			Tags:             []string{"traefik.enable=true"},
			ExposedByDefault: true,
			exp:              configuration{Enable: true},
		},
		{
			Name:             "expose_by_default_tags_disable",
			Prefix:           "traefik",
			Tags:             []string{"traefik.enable=false"},
			ExposedByDefault: true,
			exp:              configuration{Enable: false},
		},
		{
			Name:             "expose_by_default_tags_enable_custom_prefix",
			Prefix:           "custom",
			Tags:             []string{"custom.enable=true"},
			ExposedByDefault: true,
			exp:              configuration{Enable: true},
		},
		{
			Name:             "expose_by_default_tags_disable_custom_prefix",
			Prefix:           "custom",
			Tags:             []string{"custom.enable=false"},
			ExposedByDefault: true,
			exp:              configuration{Enable: false},
		},
	}

	for _, test := range cases {
		t.Run(test.Name, func(t *testing.T) {
			p := Provider{
				Configuration: Configuration{
					ExposedByDefault: test.ExposedByDefault,
					Prefix:           test.Prefix,
				},
			}
			result := p.getExtraConf(test.Tags)
			require.Equal(t, test.exp, result)
		})
	}
}

func TestProvider_SetDefaults_Endpoint(t *testing.T) {
	testCases := []struct {
		desc     string
		envs     map[string]string
		expected *EndpointConfig
	}{
		{
			desc: "without env vars",
			envs: map[string]string{},
			expected: &EndpointConfig{
				Address: "http://127.0.0.1:4646",
			},
		},
		{
			desc: "with env vars",
			envs: map[string]string{
				"NOMAD_ADDR":        "https://nomad.example.com",
				"NOMAD_REGION":      "us-west",
				"NOMAD_TOKEN":       "almighty_token",
				"NOMAD_CACERT":      "/etc/ssl/private/nomad-agent-ca.pem",
				"NOMAD_CLIENT_CERT": "/etc/ssl/private/global-client-nomad.pem",
				"NOMAD_CLIENT_KEY":  "/etc/ssl/private/global-client-nomad-key.pem",
				"NOMAD_SKIP_VERIFY": "true",
			},
			expected: &EndpointConfig{
				Address: "https://nomad.example.com",
				Region:  "us-west",
				Token:   "almighty_token",
				TLS: &types.ClientTLS{
					CA:                 "/etc/ssl/private/nomad-agent-ca.pem",
					Cert:               "/etc/ssl/private/global-client-nomad.pem",
					Key:                "/etc/ssl/private/global-client-nomad-key.pem",
					InsecureSkipVerify: true,
				},
				EndpointWaitTime: 0,
			},
		},
	}

	for _, test := range testCases {
		t.Run(test.desc, func(t *testing.T) {
			for k, v := range test.envs {
				t.Setenv(k, v)
			}

			p := &Provider{}
			p.SetDefaults()

			assert.Equal(t, test.expected, p.Endpoint)
		})
	}
}

func Test_getNomadServiceDataWithEmptyServices_GroupService_Scaling1(t *testing.T) {
	ts := httptest.NewServer(http.HandlerFunc(func(w http.ResponseWriter, r *http.Request) {
		switch {
		case strings.HasSuffix(r.RequestURI, "/v1/jobs"):
			_, _ = w.Write(responses["jobs_job1"])
		case strings.HasSuffix(r.RequestURI, "/v1/job/job1"):
			_, _ = w.Write(responses["job_job1_WithGroupService_Scaling1"])
		case strings.HasSuffix(r.RequestURI, "/v1/service/job1"):
			_, _ = w.Write(responses["service_job1"])
		}
	}))

	t.Cleanup(ts.Close)

	p := new(Provider)
	p.SetDefaults()
	p.Endpoint.Address = ts.URL
	err := p.Init()
	require.NoError(t, err)

	// fudge client, avoid starting up via Provide
	p.client, err = createClient(p.namespace, p.Endpoint)
	require.NoError(t, err)

	// make the query for services
	items, err := p.getNomadServiceDataWithEmptyServices(context.TODO())
	require.NoError(t, err)
	require.Len(t, items, 1)
}

func Test_getNomadServiceDataWithEmptyServices_GroupService_Scaling0(t *testing.T) {
	ts := httptest.NewServer(http.HandlerFunc(func(w http.ResponseWriter, r *http.Request) {
		switch {
		case strings.HasSuffix(r.RequestURI, "/v1/jobs"):
			_, _ = w.Write(responses["jobs_job2"])
		case strings.HasSuffix(r.RequestURI, "/v1/job/job2"):
			_, _ = w.Write(responses["job_job2_WithGroupService_Scaling0"])
		case strings.HasSuffix(r.RequestURI, "/v1/service/job2"):
			_, _ = w.Write(responses["service_job2"])
		}
	}))

	t.Cleanup(ts.Close)

	p := new(Provider)
	p.SetDefaults()
	p.Endpoint.Address = ts.URL
	err := p.Init()
	require.NoError(t, err)

	// fudge client, avoid starting up via Provide
	p.client, err = createClient(p.namespace, p.Endpoint)
	require.NoError(t, err)

	// make the query for services
	items, err := p.getNomadServiceDataWithEmptyServices(context.TODO())
	require.NoError(t, err)
	require.Len(t, items, 1)
}

func Test_getNomadServiceDataWithEmptyServices_GroupService_ScalingDisabled(t *testing.T) {
	ts := httptest.NewServer(http.HandlerFunc(func(w http.ResponseWriter, r *http.Request) {
		switch {
		case strings.HasSuffix(r.RequestURI, "/v1/jobs"):
			_, _ = w.Write(responses["jobs_job3"])
		case strings.HasSuffix(r.RequestURI, "/v1/job/job3"):
			_, _ = w.Write(responses["job_job3_WithGroupService_ScalingDisabled"])
		case strings.HasSuffix(r.RequestURI, "/v1/service/job3"):
			_, _ = w.Write(responses["service_job3"])
		}
	}))

	t.Cleanup(ts.Close)

	p := new(Provider)
	p.SetDefaults()
	p.Endpoint.Address = ts.URL
	err := p.Init()
	require.NoError(t, err)

	// fudge client, avoid starting up via Provide
	p.client, err = createClient(p.namespace, p.Endpoint)
	require.NoError(t, err)

	// make the query for services
	items, err := p.getNomadServiceDataWithEmptyServices(context.TODO())
	require.NoError(t, err)
	require.Len(t, items, 1)
}

func Test_getNomadServiceDataWithEmptyServices_GroupService_ScalingDisabled_Stopped(t *testing.T) {
	ts := httptest.NewServer(http.HandlerFunc(func(w http.ResponseWriter, r *http.Request) {
		switch {
		case strings.HasSuffix(r.RequestURI, "/v1/jobs"):
			_, _ = w.Write(responses["jobs_job4"])
		case strings.HasSuffix(r.RequestURI, "/v1/job/job4"):
			_, _ = w.Write(responses["job_job4_WithGroupService_ScalingDisabled_Stopped"])
		case strings.HasSuffix(r.RequestURI, "/v1/service/job4"):
			_, _ = w.Write(responses["service_job4"])
		}
	}))

	t.Cleanup(ts.Close)

	p := new(Provider)
	p.SetDefaults()
	p.Endpoint.Address = ts.URL
	err := p.Init()
	require.NoError(t, err)

	// fudge client, avoid starting up via Provide
	p.client, err = createClient(p.namespace, p.Endpoint)
	require.NoError(t, err)

	// make the query for services
	items, err := p.getNomadServiceDataWithEmptyServices(context.TODO())
	require.NoError(t, err)

	// Should not be listed as job is stopped
	require.Empty(t, items)
}

func Test_getNomadServiceDataWithEmptyServices_GroupTaskService_Scaling1(t *testing.T) {
	ts := httptest.NewServer(http.HandlerFunc(func(w http.ResponseWriter, r *http.Request) {
		switch {
		case strings.HasSuffix(r.RequestURI, "/v1/jobs"):
			_, _ = w.Write(responses["jobs_job5"])
		case strings.HasSuffix(r.RequestURI, "/v1/job/job5"):
			_, _ = w.Write(responses["job_job5_WithGroupTaskService_Scaling1"])
		case strings.HasSuffix(r.RequestURI, "/v1/service/job5task1"):
			_, _ = w.Write(responses["service_job5task1"])
		case strings.HasSuffix(r.RequestURI, "/v1/service/job5task2"):
			_, _ = w.Write(responses["service_job5task2"])
		}
	}))

	t.Cleanup(ts.Close)

	p := new(Provider)
	p.SetDefaults()
	p.Endpoint.Address = ts.URL
	err := p.Init()
	require.NoError(t, err)

	// fudge client, avoid starting up via Provide
	p.client, err = createClient(p.namespace, p.Endpoint)
	require.NoError(t, err)

	// make the query for services
	items, err := p.getNomadServiceDataWithEmptyServices(context.TODO())
	require.NoError(t, err)
	require.Len(t, items, 2)
}

func Test_getNomadServiceDataWithEmptyServices_GroupTaskService_Scaling0(t *testing.T) {
	ts := httptest.NewServer(http.HandlerFunc(func(w http.ResponseWriter, r *http.Request) {
		switch {
		case strings.HasSuffix(r.RequestURI, "/v1/jobs"):
			_, _ = w.Write(responses["jobs_job6"])
		case strings.HasSuffix(r.RequestURI, "/v1/job/job6"):
			_, _ = w.Write(responses["job_job6_WithGroupTaskService_Scaling0"])
		case strings.HasSuffix(r.RequestURI, "/v1/service/job6task1"):
			_, _ = w.Write(responses["service_job6task1"])
		case strings.HasSuffix(r.RequestURI, "/v1/service/job6task2"):
			_, _ = w.Write(responses["service_job6task2"])
		}
	}))

	t.Cleanup(ts.Close)

	p := new(Provider)
	p.SetDefaults()
	p.Endpoint.Address = ts.URL
	err := p.Init()
	require.NoError(t, err)

	// fudge client, avoid starting up via Provide
	p.client, err = createClient(p.namespace, p.Endpoint)
	require.NoError(t, err)

	// make the query for services
	items, err := p.getNomadServiceDataWithEmptyServices(context.TODO())
	require.NoError(t, err)
	require.Len(t, items, 2)
}

func Test_getNomadServiceDataWithEmptyServices_TCP(t *testing.T) {
	ts := httptest.NewServer(http.HandlerFunc(func(w http.ResponseWriter, r *http.Request) {
		switch {
		case strings.HasSuffix(r.RequestURI, "/v1/jobs"):
			_, _ = w.Write(responses["jobs_job7"])
		case strings.HasSuffix(r.RequestURI, "/v1/job/job7"):
			_, _ = w.Write(responses["job_job7_TCP"])
		case strings.HasSuffix(r.RequestURI, "/v1/service/job7"):
			_, _ = w.Write(responses["service_job7"])
		}
	}))

	t.Cleanup(ts.Close)

	p := new(Provider)
	p.SetDefaults()
	p.Endpoint.Address = ts.URL
	err := p.Init()
	require.NoError(t, err)

	// fudge client, avoid starting up via Provide
	p.client, err = createClient(p.namespace, p.Endpoint)
	require.NoError(t, err)

	// make the query for services
	items, err := p.getNomadServiceDataWithEmptyServices(context.TODO())
	require.NoError(t, err)
	require.Len(t, items, 1)
}

func Test_getNomadServiceDataWithEmptyServices_UDP(t *testing.T) {
	ts := httptest.NewServer(http.HandlerFunc(func(w http.ResponseWriter, r *http.Request) {
		switch {
		case strings.HasSuffix(r.RequestURI, "/v1/jobs"):
			_, _ = w.Write(responses["jobs_job8"])
		case strings.HasSuffix(r.RequestURI, "/v1/job/job8"):
			_, _ = w.Write(responses["job_job8_UDP"])
		case strings.HasSuffix(r.RequestURI, "/v1/service/job8"):
			_, _ = w.Write(responses["service_job8"])
		}
	}))

	t.Cleanup(ts.Close)

	p := new(Provider)
	p.SetDefaults()
	p.Endpoint.Address = ts.URL
	err := p.Init()
	require.NoError(t, err)

	// fudge client, avoid starting up via Provide
	p.client, err = createClient(p.namespace, p.Endpoint)
	require.NoError(t, err)

	// make the query for services
	items, err := p.getNomadServiceDataWithEmptyServices(context.TODO())
	require.NoError(t, err)
	require.Len(t, items, 1)
}

func Test_getNomadServiceDataWithEmptyServices_ScalingEnabled_Stopped(t *testing.T) {
	ts := httptest.NewServer(http.HandlerFunc(func(w http.ResponseWriter, r *http.Request) {
		switch {
		case strings.HasSuffix(r.RequestURI, "/v1/jobs"):
			_, _ = w.Write(responses["jobs_job9"])
		case strings.HasSuffix(r.RequestURI, "/v1/job/job9"):
			_, _ = w.Write(responses["job_job9_ScalingEnabled_Stopped"])
		case strings.HasSuffix(r.RequestURI, "/v1/service/job9"):
			_, _ = w.Write(responses["service_job9"])
		}
	}))

	t.Cleanup(ts.Close)

	p := new(Provider)
	p.SetDefaults()
	p.Endpoint.Address = ts.URL
	err := p.Init()
	require.NoError(t, err)

	// fudge client, avoid starting up via Provide
	p.client, err = createClient(p.namespace, p.Endpoint)
	require.NoError(t, err)

	// make the query for services
	items, err := p.getNomadServiceDataWithEmptyServices(context.TODO())
	require.NoError(t, err)

	// Should not be listed as job is stopped
	require.Empty(t, items)
}

func setup() error {
	responsesDir := "./fixtures"
	files, err := os.ReadDir(responsesDir)
	if err != nil {
		return err
	}
	for _, file := range files {
		if !file.IsDir() && filepath.Ext(file.Name()) == ".json" {
			content, err := os.ReadFile(filepath.Join(responsesDir, file.Name()))
			if err != nil {
				return err
			}
			responses[strings.TrimSuffix(filepath.Base(file.Name()), filepath.Ext(file.Name()))] = content
		}
	}
	return nil
}

func Test_getNomadServiceData(t *testing.T) {
	ts := httptest.NewServer(http.HandlerFunc(func(w http.ResponseWriter, r *http.Request) {
		switch {
		case strings.HasSuffix(r.RequestURI, "/v1/services"):
			_, _ = w.Write(responses["services"])
		case strings.HasSuffix(r.RequestURI, "/v1/service/redis"):
			_, _ = w.Write(responses["service_redis"])
		case strings.HasSuffix(r.RequestURI, "/v1/service/hello-nomad"):
			_, _ = w.Write(responses["service_hello"])
		}
	}))
	t.Cleanup(ts.Close)

	p := new(Provider)
	p.SetDefaults()
	p.Endpoint.Address = ts.URL
	err := p.Init()
	require.NoError(t, err)

	// fudge client, avoid starting up via Provide
	p.client, err = createClient(p.namespace, p.Endpoint)
	require.NoError(t, err)

	// make the query for services
	items, err := p.getNomadServiceData(t.Context())
	require.NoError(t, err)
	require.Len(t, items, 2)
}<|MERGE_RESOLUTION|>--- conflicted
+++ resolved
@@ -1,11 +1,7 @@
 package nomad
 
 import (
-<<<<<<< HEAD
-	"context"
 	"fmt"
-=======
->>>>>>> f174014d
 	"net/http"
 	"net/http/httptest"
 	"os"
@@ -173,7 +169,7 @@
 	require.NoError(t, err)
 
 	// make the query for services
-	items, err := p.getNomadServiceDataWithEmptyServices(context.TODO())
+	items, err := p.getNomadServiceDataWithEmptyServices(t.Context())
 	require.NoError(t, err)
 	require.Len(t, items, 1)
 }
@@ -203,7 +199,7 @@
 	require.NoError(t, err)
 
 	// make the query for services
-	items, err := p.getNomadServiceDataWithEmptyServices(context.TODO())
+	items, err := p.getNomadServiceDataWithEmptyServices(t.Context())
 	require.NoError(t, err)
 	require.Len(t, items, 1)
 }
@@ -233,7 +229,7 @@
 	require.NoError(t, err)
 
 	// make the query for services
-	items, err := p.getNomadServiceDataWithEmptyServices(context.TODO())
+	items, err := p.getNomadServiceDataWithEmptyServices(t.Context())
 	require.NoError(t, err)
 	require.Len(t, items, 1)
 }
@@ -263,7 +259,7 @@
 	require.NoError(t, err)
 
 	// make the query for services
-	items, err := p.getNomadServiceDataWithEmptyServices(context.TODO())
+	items, err := p.getNomadServiceDataWithEmptyServices(t.Context())
 	require.NoError(t, err)
 
 	// Should not be listed as job is stopped
@@ -297,7 +293,7 @@
 	require.NoError(t, err)
 
 	// make the query for services
-	items, err := p.getNomadServiceDataWithEmptyServices(context.TODO())
+	items, err := p.getNomadServiceDataWithEmptyServices(t.Context())
 	require.NoError(t, err)
 	require.Len(t, items, 2)
 }
@@ -329,7 +325,7 @@
 	require.NoError(t, err)
 
 	// make the query for services
-	items, err := p.getNomadServiceDataWithEmptyServices(context.TODO())
+	items, err := p.getNomadServiceDataWithEmptyServices(t.Context())
 	require.NoError(t, err)
 	require.Len(t, items, 2)
 }
@@ -359,7 +355,7 @@
 	require.NoError(t, err)
 
 	// make the query for services
-	items, err := p.getNomadServiceDataWithEmptyServices(context.TODO())
+	items, err := p.getNomadServiceDataWithEmptyServices(t.Context())
 	require.NoError(t, err)
 	require.Len(t, items, 1)
 }
@@ -389,7 +385,7 @@
 	require.NoError(t, err)
 
 	// make the query for services
-	items, err := p.getNomadServiceDataWithEmptyServices(context.TODO())
+	items, err := p.getNomadServiceDataWithEmptyServices(t.Context())
 	require.NoError(t, err)
 	require.Len(t, items, 1)
 }
@@ -419,7 +415,7 @@
 	require.NoError(t, err)
 
 	// make the query for services
-	items, err := p.getNomadServiceDataWithEmptyServices(context.TODO())
+	items, err := p.getNomadServiceDataWithEmptyServices(t.Context())
 	require.NoError(t, err)
 
 	// Should not be listed as job is stopped
