--- conflicted
+++ resolved
@@ -174,23 +174,10 @@
 			//	httpRouter2:
 			//		rule: Host("foo.com") && PathPrefix("/bar")
 			//		tlsoptions: myTLSOptions
-<<<<<<< HEAD
-			//	# When a request for "/foo" comes, even though it won't be routed by
-			//	httpRouter2, if its SNI is set to foo.com, myTLSOptions will be used for the TLS
-			//	connection. Otherwise, it will fallback to the default TLS config.
-			logger.Warn().Msgf("No domain found in rule %v, the TLS options applied for this router will depend on the SNI of each request", routerHTTPConfig.Rule)
-		}
-
-		tlsConf, err := m.tlsManager.Get(traefiktls.DefaultTLSStoreName, tlsOptionsName)
-		if err != nil {
-			routerHTTPConfig.AddError(err, true)
-			logger.Error().Err(err).Send()
-			continue
-=======
 			//	# When a request for "/foo" comes, even though it won't be routed by httpRouter2,
 			//	# if its SNI is set to foo.com, myTLSOptions will be used for the TLS connection.
 			//	# Otherwise, it will fallback to the default TLS config.
-			logger.Warnf("No domain found in rule %v, the TLS options applied for this router will depend on the SNI of each request", routerHTTPConfig.Rule)
+			logger.Warn().Msgf("No domain found in rule %v, the TLS options applied for this router will depend on the SNI of each request", routerHTTPConfig.Rule)
 		}
 
 		// Even though the error is seemingly ignored (aside from logging it),
@@ -199,8 +186,7 @@
 		tlsConf, tlsConfErr := m.tlsManager.Get(traefiktls.DefaultTLSStoreName, tlsOptionsName)
 		if tlsConfErr != nil {
 			// Note: we do not call AddError here because we already did so when buildRouterHandler errored for the same reason.
-			logger.Error(tlsConfErr)
->>>>>>> d97d3a67
+			logger.Error().Err(tlsConfErr).Send()
 		}
 
 		for _, domain := range domains {
@@ -238,38 +224,30 @@
 				break
 			}
 
-<<<<<<< HEAD
-			logger.Debug().Msgf("Adding route for %s with TLS options %s", hostSNI, optionsName)
-=======
 			if config == nil {
 				// we use nil config as a signal to insert a handler
 				// that enforces that TLS connection attempts to the corresponding (broken) router should fail.
-				logger.Debugf("Adding special closing route for %s because broken TLS options %s", hostSNI, optionsName)
+				logger.Debug().Msgf("Adding special closing route for %s because broken TLS options %s", hostSNI, optionsName)
 				router.AddHTTPTLSConfig(hostSNI, nil)
 				continue
 			}
->>>>>>> d97d3a67
-
-			logger.Debugf("Adding route for %s with TLS options %s", hostSNI, optionsName)
+
+			logger.Debug().Msgf("Adding route for %s with TLS options %s", hostSNI, optionsName)
 			router.AddHTTPTLSConfig(hostSNI, config)
 			continue
 		}
 
 		// multiple tlsConfigs
 
-<<<<<<< HEAD
-			logger.Warn().Msgf("Found different TLS options for routers on the same host %v, so using the default TLS options instead for these routers: %#v", hostSNI, routers)
-=======
 		routers := make([]string, 0, len(tlsConfigs))
 		for _, v := range tlsConfigs {
 			configsHTTP[v.routerName].AddError(fmt.Errorf("found different TLS options for routers on the same host %v, so using the default TLS options instead", hostSNI), false)
 			routers = append(routers, v.routerName)
 		}
->>>>>>> d97d3a67
-
-		logger.Warnf("Found different TLS options for routers on the same host %v, so using the default TLS options instead for these routers: %#v", hostSNI, routers)
+
+		logger.Warn().Msgf("Found different TLS options for routers on the same host %v, so using the default TLS options instead for these routers: %#v", hostSNI, routers)
 		if defaultTLSConf == nil {
-			logger.Debugf("Adding special closing route for %s because broken default TLS options", hostSNI)
+			logger.Debug().Msgf("Adding special closing route for %s because broken default TLS options", hostSNI)
 		}
 
 		router.AddHTTPTLSConfig(hostSNI, defaultTLSConf)
@@ -300,16 +278,6 @@
 			continue
 		}
 
-<<<<<<< HEAD
-		handler, err := m.buildTCPHandler(ctxRouter, routerConfig)
-		if err != nil {
-			routerConfig.AddError(err, true)
-			logger.Error().Err(err).Send()
-			continue
-		}
-
-=======
->>>>>>> d97d3a67
 		domains, err := tcpmuxer.ParseHostSNI(routerConfig.Rule)
 		if err != nil {
 			routerErr := fmt.Errorf("invalid rule: %q , %w", routerConfig.Rule, err)
@@ -331,7 +299,7 @@
 			handler, err = m.buildTCPHandler(ctxRouter, routerConfig)
 			if err != nil {
 				routerConfig.AddError(err, true)
-				logger.Error(err)
+				logger.Error().Err(err).Send()
 				continue
 			}
 		}
@@ -346,13 +314,8 @@
 		}
 
 		if routerConfig.TLS.Passthrough {
-<<<<<<< HEAD
 			logger.Debug().Msgf("Adding Passthrough route for %q", routerConfig.Rule)
-			if err := router.AddRouteTLS(routerConfig.Rule, routerConfig.Priority, handler, nil); err != nil {
-=======
-			logger.Debugf("Adding Passthrough route for %q", routerConfig.Rule)
 			if err := router.muxerTCPTLS.AddRoute(routerConfig.Rule, routerConfig.Priority, handler); err != nil {
->>>>>>> d97d3a67
 				routerConfig.AddError(err, true)
 				logger.Error().Err(err).Send()
 			}
@@ -382,19 +345,15 @@
 		tlsConf, err := m.tlsManager.Get(traefiktls.DefaultTLSStoreName, tlsOptionsName)
 		if err != nil {
 			routerConfig.AddError(err, true)
-<<<<<<< HEAD
-			logger.Error().Err(err).Send()
-=======
-
-			logger.Error(err)
-			logger.Debugf("Adding special TLS closing route for %q because broken TLS options %s", routerConfig.Rule, tlsOptionsName)
+			logger.Error().Err(err).Send()
+
+			logger.Debug().Msgf("Adding special TLS closing route for %q because broken TLS options %s", routerConfig.Rule, tlsOptionsName)
 
 			err = router.muxerTCPTLS.AddRoute(routerConfig.Rule, routerConfig.Priority, &brokenTLSRouter{})
 			if err != nil {
 				routerConfig.AddError(err, true)
-				logger.Error(err)
-			}
->>>>>>> d97d3a67
+				logger.Error().Err(err).Send()
+			}
 			continue
 		}
 
@@ -413,7 +372,7 @@
 		handler, err = m.buildTCPHandler(ctxRouter, routerConfig)
 		if err != nil {
 			routerConfig.AddError(err, true)
-			logger.Error(err)
+			logger.Error().Err(err).Send()
 			continue
 		}
 
@@ -422,15 +381,10 @@
 			Config: tlsConf,
 		}
 
-<<<<<<< HEAD
 		logger.Debug().Msgf("Adding TLS route for %q", routerConfig.Rule)
-		if err := router.AddRouteTLS(routerConfig.Rule, routerConfig.Priority, handler, tlsConf); err != nil {
-=======
-		logger.Debugf("Adding TLS route for %q", routerConfig.Rule)
 
 		err = router.muxerTCPTLS.AddRoute(routerConfig.Rule, routerConfig.Priority, handler)
 		if err != nil {
->>>>>>> d97d3a67
 			routerConfig.AddError(err, true)
 			logger.Error().Err(err).Send()
 		}
