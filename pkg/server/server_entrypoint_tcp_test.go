package server

import (
	"bufio"
	"context"
	"crypto/tls"
	"errors"
	"io"
	"net"
	"net/http"
	"net/http/httptest"
	"strings"
	"testing"
	"time"

	"github.com/stretchr/testify/assert"
	"github.com/stretchr/testify/require"
	ptypes "github.com/traefik/paerser/types"
	"github.com/traefik/traefik/v3/pkg/config/static"
	"github.com/traefik/traefik/v3/pkg/middlewares/requestdecorator"
	tcprouter "github.com/traefik/traefik/v3/pkg/server/router/tcp"
	"github.com/traefik/traefik/v3/pkg/tcp"
	"golang.org/x/net/http2"
)

func TestShutdownHijacked(t *testing.T) {
	router, err := tcprouter.NewRouter()
	require.NoError(t, err)

	router.SetHTTPHandler(http.HandlerFunc(func(rw http.ResponseWriter, req *http.Request) {
		conn, _, err := rw.(http.Hijacker).Hijack()
		require.NoError(t, err)

		resp := http.Response{StatusCode: http.StatusOK}
		err = resp.Write(conn)
		require.NoError(t, err)
	}))

	testShutdown(t, router)
}

func TestShutdownHTTP(t *testing.T) {
	router, err := tcprouter.NewRouter()
	require.NoError(t, err)

	router.SetHTTPHandler(http.HandlerFunc(func(rw http.ResponseWriter, req *http.Request) {
		rw.WriteHeader(http.StatusOK)
		time.Sleep(time.Second)
	}))

	testShutdown(t, router)
}

func TestShutdownTCP(t *testing.T) {
	router, err := tcprouter.NewRouter()
	require.NoError(t, err)

	err = router.AddTCPRoute("HostSNI(`*`)", 0, tcp.HandlerFunc(func(conn tcp.WriteCloser) {
		_, err := http.ReadRequest(bufio.NewReader(conn))
		if err != nil {
			return
		}

		resp := http.Response{StatusCode: http.StatusOK}
		_ = resp.Write(conn)
	}))
	require.NoError(t, err)

	testShutdown(t, router)
}

func testShutdown(t *testing.T, router *tcprouter.Router) {
	t.Helper()

	epConfig := &static.EntryPointsTransport{}
	epConfig.SetDefaults()

	epConfig.LifeCycle.RequestAcceptGraceTimeout = 0
	epConfig.LifeCycle.GraceTimeOut = ptypes.Duration(5 * time.Second)
	epConfig.RespondingTimeouts.ReadTimeout = ptypes.Duration(5 * time.Second)
	epConfig.RespondingTimeouts.WriteTimeout = ptypes.Duration(5 * time.Second)

	entryPoint, err := NewTCPEntryPoint(t.Context(), "", &static.EntryPoint{
		// We explicitly use an IPV4 address because on Alpine, with an IPV6 address
		// there seems to be shenanigans related to properly cleaning up file descriptors
		Address:          "127.0.0.1:0",
		Transport:        epConfig,
		ForwardedHeaders: &static.ForwardedHeaders{},
		HTTP2:            &static.HTTP2Config{},
	}, nil, nil)
	require.NoError(t, err)

	conn, err := startEntrypoint(t, entryPoint, router)
	require.NoError(t, err)
	t.Cleanup(func() { _ = conn.Close() })

	epAddr := entryPoint.listener.Addr().String()

	request, err := http.NewRequest(http.MethodHead, "http://127.0.0.1:8082", nil)
	require.NoError(t, err)

	time.Sleep(100 * time.Millisecond)

	// We need to do a write on conn before the shutdown to make it "exist".
	// Because the connection indeed exists as far as TCP is concerned,
	// but since we only pass it along to the HTTP server after at least one byte is peeked,
	// the HTTP server (and hence its shutdown) does not know about the connection until that first byte peeked.
	err = request.Write(conn)
	require.NoError(t, err)

	reader := bufio.NewReaderSize(conn, 1)
	// Wait for first byte in response.
	_, err = reader.Peek(1)
	require.NoError(t, err)

	go entryPoint.Shutdown(t.Context())

	// Make sure that new connections are not permitted anymore.
	// Note that this should be true not only after Shutdown has returned,
	// but technically also as early as the Shutdown has closed the listener,
	// i.e. during the shutdown and before the gracetime is over.
	var testOk bool
	for range 10 {
		loopConn, err := net.Dial("tcp", epAddr)
		if err == nil {
			loopConn.Close()
			time.Sleep(100 * time.Millisecond)
			continue
		}
		if !strings.HasSuffix(err.Error(), "connection refused") && !strings.HasSuffix(err.Error(), "reset by peer") {
			t.Fatalf(`unexpected error: got %v, wanted "connection refused" or "reset by peer"`, err)
		}
		testOk = true
		break
	}
	if !testOk {
		t.Fatal("entry point never closed")
	}

	// And make sure that the connection we had opened before shutting things down is still operational

	resp, err := http.ReadResponse(reader, request)
	require.NoError(t, err)
	assert.Equal(t, http.StatusOK, resp.StatusCode)
}

func startEntrypoint(t *testing.T, entryPoint *TCPEntryPoint, router *tcprouter.Router) (net.Conn, error) {
	t.Helper()

	go entryPoint.Start(t.Context())

	entryPoint.SwitchRouter(router)

	for range 10 {
		conn, err := net.Dial("tcp", entryPoint.listener.Addr().String())
		if err != nil {
			time.Sleep(100 * time.Millisecond)
			continue
		}

		return conn, err
	}

	return nil, errors.New("entry point never started")
}

func TestReadTimeoutWithoutFirstByte(t *testing.T) {
	epConfig := &static.EntryPointsTransport{}
	epConfig.SetDefaults()
	epConfig.RespondingTimeouts.ReadTimeout = ptypes.Duration(2 * time.Second)

	entryPoint, err := NewTCPEntryPoint(t.Context(), "", &static.EntryPoint{
		Address:          ":0",
		Transport:        epConfig,
		ForwardedHeaders: &static.ForwardedHeaders{},
		HTTP2:            &static.HTTP2Config{},
	}, nil, nil)
	require.NoError(t, err)

	router, err := tcprouter.NewRouter()
	require.NoError(t, err)

	router.SetHTTPHandler(http.HandlerFunc(func(rw http.ResponseWriter, req *http.Request) {
		rw.WriteHeader(http.StatusOK)
	}))

	conn, err := startEntrypoint(t, entryPoint, router)
	require.NoError(t, err)

	errChan := make(chan error)

	go func() {
		b := make([]byte, 2048)
		_, err := conn.Read(b)
		errChan <- err
	}()

	select {
	case err := <-errChan:
		require.Equal(t, io.EOF, err)
	case <-time.Tick(5 * time.Second):
		t.Error("Timeout while read")
	}
}

func TestReadTimeoutWithFirstByte(t *testing.T) {
	epConfig := &static.EntryPointsTransport{}
	epConfig.SetDefaults()
	epConfig.RespondingTimeouts.ReadTimeout = ptypes.Duration(2 * time.Second)

	entryPoint, err := NewTCPEntryPoint(t.Context(), "", &static.EntryPoint{
		Address:          ":0",
		Transport:        epConfig,
		ForwardedHeaders: &static.ForwardedHeaders{},
		HTTP2:            &static.HTTP2Config{},
	}, nil, nil)
	require.NoError(t, err)

	router, err := tcprouter.NewRouter()
	require.NoError(t, err)

	router.SetHTTPHandler(http.HandlerFunc(func(rw http.ResponseWriter, req *http.Request) {
		rw.WriteHeader(http.StatusOK)
	}))

	conn, err := startEntrypoint(t, entryPoint, router)
	require.NoError(t, err)

	_, err = conn.Write([]byte("GET /some HTTP/1.1\r\n"))
	require.NoError(t, err)

	errChan := make(chan error)

	go func() {
		b := make([]byte, 2048)
		_, err := conn.Read(b)
		errChan <- err
	}()

	select {
	case err := <-errChan:
		require.Equal(t, io.EOF, err)
	case <-time.Tick(5 * time.Second):
		t.Error("Timeout while read")
	}
}

func TestKeepAliveMaxRequests(t *testing.T) {
	epConfig := &static.EntryPointsTransport{}
	epConfig.SetDefaults()
	epConfig.KeepAliveMaxRequests = 3

	entryPoint, err := NewTCPEntryPoint(t.Context(), "", &static.EntryPoint{
		Address:          ":0",
		Transport:        epConfig,
		ForwardedHeaders: &static.ForwardedHeaders{},
		HTTP2:            &static.HTTP2Config{},
	}, nil, nil)
	require.NoError(t, err)

	router, err := tcprouter.NewRouter()
	require.NoError(t, err)

	router.SetHTTPHandler(http.HandlerFunc(func(rw http.ResponseWriter, req *http.Request) {
		rw.WriteHeader(http.StatusOK)
	}))

	conn, err := startEntrypoint(t, entryPoint, router)
	require.NoError(t, err)

	http.DefaultClient.Transport = &http.Transport{
		DialContext: func(ctx context.Context, network, addr string) (net.Conn, error) {
			return conn, nil
		},
	}

	resp, err := http.Get("http://" + entryPoint.listener.Addr().String())
	require.NoError(t, err)
	require.False(t, resp.Close)
	err = resp.Body.Close()
	require.NoError(t, err)

	resp, err = http.Get("http://" + entryPoint.listener.Addr().String())
	require.NoError(t, err)
	require.False(t, resp.Close)
	err = resp.Body.Close()
	require.NoError(t, err)

	resp, err = http.Get("http://" + entryPoint.listener.Addr().String())
	require.NoError(t, err)
	require.True(t, resp.Close)
	err = resp.Body.Close()
	require.NoError(t, err)
}

func TestKeepAliveMaxTime(t *testing.T) {
	epConfig := &static.EntryPointsTransport{}
	epConfig.SetDefaults()
	epConfig.KeepAliveMaxTime = ptypes.Duration(time.Millisecond)

	entryPoint, err := NewTCPEntryPoint(t.Context(), "", &static.EntryPoint{
		Address:          ":0",
		Transport:        epConfig,
		ForwardedHeaders: &static.ForwardedHeaders{},
		HTTP2:            &static.HTTP2Config{},
	}, nil, nil)
	require.NoError(t, err)

	router, err := tcprouter.NewRouter()
	require.NoError(t, err)

	router.SetHTTPHandler(http.HandlerFunc(func(rw http.ResponseWriter, req *http.Request) {
		rw.WriteHeader(http.StatusOK)
	}))

	conn, err := startEntrypoint(t, entryPoint, router)
	require.NoError(t, err)

	http.DefaultClient.Transport = &http.Transport{
		DialContext: func(ctx context.Context, network, addr string) (net.Conn, error) {
			return conn, nil
		},
	}

	resp, err := http.Get("http://" + entryPoint.listener.Addr().String())
	require.NoError(t, err)
	require.False(t, resp.Close)
	err = resp.Body.Close()
	require.NoError(t, err)

	time.Sleep(time.Millisecond)

	resp, err = http.Get("http://" + entryPoint.listener.Addr().String())
	require.NoError(t, err)
	require.True(t, resp.Close)
	err = resp.Body.Close()
	require.NoError(t, err)
}

func TestKeepAliveH2c(t *testing.T) {
	epConfig := &static.EntryPointsTransport{}
	epConfig.SetDefaults()
	epConfig.KeepAliveMaxRequests = 1

	entryPoint, err := NewTCPEntryPoint(t.Context(), "", &static.EntryPoint{
		Address:          ":0",
		Transport:        epConfig,
		ForwardedHeaders: &static.ForwardedHeaders{},
		HTTP2:            &static.HTTP2Config{},
	}, nil, nil)
	require.NoError(t, err)

	router, err := tcprouter.NewRouter()
	require.NoError(t, err)

	router.SetHTTPHandler(http.HandlerFunc(func(rw http.ResponseWriter, req *http.Request) {
		rw.WriteHeader(http.StatusOK)
	}))

	conn, err := startEntrypoint(t, entryPoint, router)
	require.NoError(t, err)

	http2Transport := &http2.Transport{
		AllowHTTP: true,
		DialTLSContext: func(ctx context.Context, network, addr string, cfg *tls.Config) (net.Conn, error) {
			return conn, nil
		},
	}

	client := &http.Client{Transport: http2Transport}

	resp, err := client.Get("http://" + entryPoint.listener.Addr().String())
	require.NoError(t, err)
	require.False(t, resp.Close)
	err = resp.Body.Close()
	require.NoError(t, err)

	_, err = client.Get("http://" + entryPoint.listener.Addr().String())
	require.Error(t, err)
	// Unlike HTTP/1, where we can directly check `resp.Close`, HTTP/2 uses a different
	// mechanism: it sends a GOAWAY frame when the connection is closing.
	// We can only check the error type. The error received should be poll.ErrClosed from
	// the `internal/poll` package, but we cannot directly reference the error type due to
	// package restrictions. Since this error message ("use of closed network connection")
	// is distinct and specific, we rely on its consistency, assuming it is stable and unlikely
	// to change.
	require.Contains(t, err.Error(), "use of closed network connection")
}

func TestSanitizePath(t *testing.T) {
	tests := []struct {
		path     string
		expected string
	}{
		{path: "/b", expected: "/b"},
		{path: "/b/", expected: "/b/"},
		{path: "/../../b/", expected: "/b/"},
		{path: "/../../b", expected: "/b"},
		{path: "/a/b/..", expected: "/a"},
		{path: "/a/b/../", expected: "/a/"},
		{path: "/a/../../b", expected: "/b"},
		{path: "/..///b///", expected: "/b/"},
		{path: "/a/../b", expected: "/b"},
		{path: "/a/./b", expected: "/a/b"},
		{path: "/a//b", expected: "/a/b"},
		{path: "/a/../../b", expected: "/b"},
		{path: "/a/../c/../b", expected: "/b"},
		{path: "/a/../../../c/../b", expected: "/b"},
		{path: "/a/../c/../../b", expected: "/b"},
		{path: "/a/..//c/.././b", expected: "/b"},
	}

	for _, test := range tests {
		t.Run("Testing case: "+test.path, func(t *testing.T) {
			t.Parallel()

			var callCount int
			clean := sanitizePath(http.HandlerFunc(func(w http.ResponseWriter, r *http.Request) {
				callCount++
				assert.Equal(t, test.expected, r.URL.Path)
			}))

			request := httptest.NewRequest(http.MethodGet, "http://foo"+test.path, http.NoBody)
			clean.ServeHTTP(httptest.NewRecorder(), request)

			assert.Equal(t, 1, callCount)
		})
	}
}

func TestDenyEncodedCharacters(t *testing.T) {
	tests := []struct {
		name       string
		encoded    map[string]struct{}
		url        string
		wantStatus int
	}{
		{
			name: "Rejects disallowed characters",
			encoded: map[string]struct{}{
				"%0A": {},
				"%0D": {},
			},
			url:        "http://example.com/foo%0Abar",
			wantStatus: http.StatusBadRequest,
		},
		{
			name: "Allows valid paths",
			encoded: map[string]struct{}{
				"%0A": {},
				"%0D": {},
			},
			url:        "http://example.com/foo%20bar",
			wantStatus: http.StatusOK,
		},
		{
			name: "Handles empty path",
			encoded: map[string]struct{}{
				"%0A": {},
			},
			url:        "http://example.com/",
			wantStatus: http.StatusOK,
		},
	}

	for _, test := range tests {
		t.Run(test.name, func(t *testing.T) {
			t.Parallel()

			handler := denyEncodedCharacters(test.encoded, http.HandlerFunc(func(w http.ResponseWriter, r *http.Request) {
				w.WriteHeader(http.StatusOK)
			}))

			req := httptest.NewRequest(http.MethodGet, test.url, nil)
			res := httptest.NewRecorder()

			handler.ServeHTTP(res, req)

			assert.Equal(t, test.wantStatus, res.Code)
		})
	}
}

func TestNormalizePath(t *testing.T) {
	unreservedDecoded := "ABCDEFGHIJKLMNOPQRSTUVWXYZabcdefghijklmnopqrstuvwxyz0123456789-._~"
	unreserved := []string{
		"%41", "%42", "%43", "%44", "%45", "%46", "%47", "%48", "%49", "%4A", "%4B", "%4C", "%4D", "%4E", "%4F", "%50", "%51", "%52", "%53", "%54", "%55", "%56", "%57", "%58", "%59", "%5A",
		"%61", "%62", "%63", "%64", "%65", "%66", "%67", "%68", "%69", "%6A", "%6B", "%6C", "%6D", "%6E", "%6F", "%70", "%71", "%72", "%73", "%74", "%75", "%76", "%77", "%78", "%79", "%7A",
		"%30", "%31", "%32", "%33", "%34", "%35", "%36", "%37", "%38", "%39",
		"%2D", "%2E", "%5F", "%7E",
	}

	reserved := []string{
		"%3A", "%2F", "%3F", "%23", "%5B", "%5D", "%40", "%21", "%24", "%26", "%27", "%28", "%29", "%2A", "%2B", "%2C", "%3B", "%3D", "%25",
	}
	reservedJoined := strings.Join(reserved, "")

	unallowedCharacter := "%0a"           // line feed
	unallowedCharacterUpperCased := "%0A" // line feed upper case

	var callCount int
	handler := normalizePath(http.HandlerFunc(func(w http.ResponseWriter, r *http.Request) {
		callCount++

		wantRawPath := "/" + unreservedDecoded + reservedJoined + unallowedCharacterUpperCased
		assert.Equal(t, wantRawPath, r.URL.RawPath)
	}))

	req := httptest.NewRequest(http.MethodGet, "http://foo/"+strings.Join(unreserved, "")+reservedJoined+unallowedCharacter, http.NoBody)
	res := httptest.NewRecorder()

	handler.ServeHTTP(res, req)

	assert.Equal(t, http.StatusOK, res.Code)
	assert.Equal(t, 1, callCount)
}

func TestNormalizePath_malformedPercentEncoding(t *testing.T) {
	tests := []struct {
		desc    string
		path    string
		wantErr bool
	}{
		{
			desc: "well formed path",
			path: "/%20",
		},
		{
			desc:    "percent sign at the end",
			path:    "/%",
			wantErr: true,
		},
		{
			desc:    "incomplete percent encoding at the end",
			path:    "/%f",
			wantErr: true,
		},
	}

	for _, test := range tests {
		t.Run(test.desc, func(t *testing.T) {
			t.Parallel()

			var callCount int
			handler := normalizePath(http.HandlerFunc(func(w http.ResponseWriter, r *http.Request) {
				callCount++
			}))

			req := httptest.NewRequest(http.MethodGet, "http://foo", http.NoBody)
			req.URL.RawPath = test.path

			res := httptest.NewRecorder()

			handler.ServeHTTP(res, req)

			if test.wantErr {
				assert.Equal(t, http.StatusBadRequest, res.Code)
				assert.Equal(t, 0, callCount)
			} else {
				assert.Equal(t, http.StatusOK, res.Code)
				assert.Equal(t, 1, callCount)
			}
		})
	}
}

// TestPathOperations tests the whole behavior of normalizePath, and sanitizePath combined through the use of the newHTTPServer func.
// It aims to guarantee the server entrypoint handler is secure regarding a large variety of cases that could lead to path traversal attacks.
func TestPathOperations(t *testing.T) {
	// Create a listener for the server.
	ln, err := net.Listen("tcp", "127.0.0.1:0")
	require.NoError(t, err)
	t.Cleanup(func() {
		_ = ln.Close()
	})

	// Define the server configuration.
	configuration := &static.EntryPoint{}
	configuration.SetDefaults()

<<<<<<< HEAD
	// Create the HTTP server using newHTTPServer.
	server, err := newHTTPServer(t.Context(), ln, configuration, false, requestdecorator.New(nil))
=======
	// We need to allow some of the suspicious encoded characters to test the path operations in case they are authorized.
	configuration.HTTP.EncodedCharacters.AllowEncodedSlash = true
	configuration.HTTP.EncodedCharacters.AllowEncodedPercent = true

	// Create the HTTP server using createHTTPServer.
	server, err := createHTTPServer(t.Context(), ln, configuration, false, requestdecorator.New(nil))
>>>>>>> 63a6172e
	require.NoError(t, err)

	server.Switcher.UpdateHandler(http.HandlerFunc(func(w http.ResponseWriter, r *http.Request) {
		w.Header().Set("Path", r.URL.Path)
		w.Header().Set("RawPath", r.URL.EscapedPath())
		w.WriteHeader(http.StatusOK)
	}))

	go func() {
		// server is expected to return an error if the listener is closed.
		_ = server.Server.Serve(ln)
	}()

	client := http.Client{
		Transport: &http.Transport{
			ResponseHeaderTimeout: 1 * time.Second,
		},
	}

	tests := []struct {
		desc           string
		rawPath        string
		expectedPath   string
		expectedRaw    string
		expectedStatus int
	}{
		{
			desc:           "normalize and sanitize path",
			rawPath:        "/a/../b/%41%42%43//%2f/",
			expectedPath:   "/b/ABC///",
			expectedRaw:    "/b/ABC/%2F/",
			expectedStatus: http.StatusOK,
		},
		{
			desc:           "path with traversal attempt",
			rawPath:        "/../../b/",
			expectedPath:   "/b/",
			expectedRaw:    "/b/",
			expectedStatus: http.StatusOK,
		},
		{
			desc:           "path with multiple traversal attempts",
			rawPath:        "/a/../../b/../c/",
			expectedPath:   "/c/",
			expectedRaw:    "/c/",
			expectedStatus: http.StatusOK,
		},
		{
			desc:           "path with mixed traversal and valid segments",
			rawPath:        "/a/../b/./c/../d/",
			expectedPath:   "/b/d/",
			expectedRaw:    "/b/d/",
			expectedStatus: http.StatusOK,
		},
		{
			desc:           "path with trailing slash and traversal",
			rawPath:        "/a/b/../",
			expectedPath:   "/a/",
			expectedRaw:    "/a/",
			expectedStatus: http.StatusOK,
		},
		{
			desc:           "path with encoded traversal sequences",
			rawPath:        "/a/%2E%2E/%2E%2E/b/",
			expectedPath:   "/b/",
			expectedRaw:    "/b/",
			expectedStatus: http.StatusOK,
		},
		{
			desc:           "path with over-encoded traversal sequences",
			rawPath:        "/a/%252E%252E/%252E%252E/b/",
			expectedPath:   "/a/%2E%2E/%2E%2E/b/",
			expectedRaw:    "/a/%252E%252E/%252E%252E/b/",
			expectedStatus: http.StatusOK,
		},
		{
			desc:           "routing path with unallowed percent-encoded character",
			rawPath:        "/foo%20bar",
			expectedPath:   "/foo bar",
			expectedRaw:    "/foo%20bar",
			expectedStatus: http.StatusOK,
		},
		{
			desc:           "routing path with reserved percent-encoded character",
			rawPath:        "/foo%2Fbar",
			expectedPath:   "/foo/bar",
			expectedRaw:    "/foo%2Fbar",
			expectedStatus: http.StatusOK,
		},
		{
			desc:           "routing path with unallowed and reserved percent-encoded character",
			rawPath:        "/foo%20%2Fbar",
			expectedPath:   "/foo /bar",
			expectedRaw:    "/foo%20%2Fbar",
			expectedStatus: http.StatusOK,
		},
		{
			desc:           "path with traversal and encoded slash",
			rawPath:        "/a/..%2Fb/",
			expectedPath:   "/a/../b/",
			expectedRaw:    "/a/..%2Fb/",
			expectedStatus: http.StatusOK,
		},
	}

	for _, test := range tests {
		t.Run(test.desc, func(t *testing.T) {
			t.Parallel()

			req, err := http.NewRequest(http.MethodGet, "http://"+ln.Addr().String()+test.rawPath, http.NoBody)
			require.NoError(t, err)

			res, err := client.Do(req)
			require.NoError(t, err)

			assert.Equal(t, test.expectedStatus, res.StatusCode)
			assert.Equal(t, test.expectedPath, res.Header.Get("Path"))
			assert.Equal(t, test.expectedRaw, res.Header.Get("RawPath"))
		})
	}
}

func TestHTTP2Config(t *testing.T) {
	expectedMaxConcurrentStreams := 42
	expectedEncoderTableSize := 128
	expectedDecoderTableSize := 256

	// Create a listener for the server.
	ln, err := net.Listen("tcp", "127.0.0.1:0")
	require.NoError(t, err)
	t.Cleanup(func() {
		_ = ln.Close()
	})

	// Define the server configuration.
	configuration := &static.EntryPoint{}
	configuration.SetDefaults()
	configuration.HTTP2.MaxConcurrentStreams = int32(expectedMaxConcurrentStreams)
	configuration.HTTP2.MaxEncoderHeaderTableSize = int32(expectedEncoderTableSize)
	configuration.HTTP2.MaxDecoderHeaderTableSize = int32(expectedDecoderTableSize)

	// Create the HTTP server using newHTTPServer.
	server, err := newHTTPServer(t.Context(), ln, configuration, false, requestdecorator.New(nil))
	require.NoError(t, err)

	// Get the underlying HTTP Server.
	httpServer := server.Server.(*http.Server)

	assert.Equal(t, expectedMaxConcurrentStreams, httpServer.HTTP2.MaxConcurrentStreams)
	assert.Equal(t, expectedEncoderTableSize, httpServer.HTTP2.MaxEncoderHeaderTableSize)
	assert.Equal(t, expectedDecoderTableSize, httpServer.HTTP2.MaxDecoderHeaderTableSize)
}<|MERGE_RESOLUTION|>--- conflicted
+++ resolved
@@ -578,17 +578,12 @@
 	configuration := &static.EntryPoint{}
 	configuration.SetDefaults()
 
-<<<<<<< HEAD
-	// Create the HTTP server using newHTTPServer.
-	server, err := newHTTPServer(t.Context(), ln, configuration, false, requestdecorator.New(nil))
-=======
 	// We need to allow some of the suspicious encoded characters to test the path operations in case they are authorized.
 	configuration.HTTP.EncodedCharacters.AllowEncodedSlash = true
 	configuration.HTTP.EncodedCharacters.AllowEncodedPercent = true
 
-	// Create the HTTP server using createHTTPServer.
-	server, err := createHTTPServer(t.Context(), ln, configuration, false, requestdecorator.New(nil))
->>>>>>> 63a6172e
+	// Create the HTTP server using newHTTPServer.
+	server, err := newHTTPServer(t.Context(), ln, configuration, false, requestdecorator.New(nil))
 	require.NoError(t, err)
 
 	server.Switcher.UpdateHandler(http.HandlerFunc(func(w http.ResponseWriter, r *http.Request) {
