package server

import (
	"bufio"
	"context"
	"crypto/tls"
	"errors"
	"io"
	"net"
	"net/http"
	"strings"
	"testing"
	"time"

	"github.com/stretchr/testify/assert"
	"github.com/stretchr/testify/require"
	ptypes "github.com/traefik/paerser/types"
<<<<<<< HEAD
	"github.com/traefik/traefik/v3/pkg/config/static"
	tcprouter "github.com/traefik/traefik/v3/pkg/server/router/tcp"
	"github.com/traefik/traefik/v3/pkg/tcp"
=======
	"github.com/traefik/traefik/v2/pkg/config/static"
	tcprouter "github.com/traefik/traefik/v2/pkg/server/router/tcp"
	"github.com/traefik/traefik/v2/pkg/tcp"
	"golang.org/x/net/http2"
>>>>>>> cc80568d
)

func TestShutdownHijacked(t *testing.T) {
	router, err := tcprouter.NewRouter()
	require.NoError(t, err)

	router.SetHTTPHandler(http.HandlerFunc(func(rw http.ResponseWriter, req *http.Request) {
		conn, _, err := rw.(http.Hijacker).Hijack()
		require.NoError(t, err)

		resp := http.Response{StatusCode: http.StatusOK}
		err = resp.Write(conn)
		require.NoError(t, err)
	}))

	testShutdown(t, router)
}

func TestShutdownHTTP(t *testing.T) {
	router, err := tcprouter.NewRouter()
	require.NoError(t, err)

	router.SetHTTPHandler(http.HandlerFunc(func(rw http.ResponseWriter, req *http.Request) {
		rw.WriteHeader(http.StatusOK)
		time.Sleep(time.Second)
	}))

	testShutdown(t, router)
}

func TestShutdownTCP(t *testing.T) {
	router, err := tcprouter.NewRouter()
	require.NoError(t, err)

	err = router.AddTCPRoute("HostSNI(`*`)", 0, tcp.HandlerFunc(func(conn tcp.WriteCloser) {
		_, err := http.ReadRequest(bufio.NewReader(conn))
		if err != nil {
			return
		}

		resp := http.Response{StatusCode: http.StatusOK}
		_ = resp.Write(conn)
	}))
	require.NoError(t, err)

	testShutdown(t, router)
}

func testShutdown(t *testing.T, router *tcprouter.Router) {
	t.Helper()

	epConfig := &static.EntryPointsTransport{}
	epConfig.SetDefaults()

	epConfig.LifeCycle.RequestAcceptGraceTimeout = 0
	epConfig.LifeCycle.GraceTimeOut = ptypes.Duration(5 * time.Second)
	epConfig.RespondingTimeouts.ReadTimeout = ptypes.Duration(5 * time.Second)
	epConfig.RespondingTimeouts.WriteTimeout = ptypes.Duration(5 * time.Second)

	entryPoint, err := NewTCPEntryPoint(context.Background(), "", &static.EntryPoint{
		// We explicitly use an IPV4 address because on Alpine, with an IPV6 address
		// there seems to be shenanigans related to properly cleaning up file descriptors
		Address:          "127.0.0.1:0",
		Transport:        epConfig,
		ForwardedHeaders: &static.ForwardedHeaders{},
		HTTP2:            &static.HTTP2Config{},
	}, nil, nil)
	require.NoError(t, err)

	conn, err := startEntrypoint(entryPoint, router)
	require.NoError(t, err)
	t.Cleanup(func() { _ = conn.Close() })

	epAddr := entryPoint.listener.Addr().String()

	request, err := http.NewRequest(http.MethodHead, "http://127.0.0.1:8082", nil)
	require.NoError(t, err)

	time.Sleep(100 * time.Millisecond)

	// We need to do a write on conn before the shutdown to make it "exist".
	// Because the connection indeed exists as far as TCP is concerned,
	// but since we only pass it along to the HTTP server after at least one byte is peeked,
	// the HTTP server (and hence its shutdown) does not know about the connection until that first byte peeked.
	err = request.Write(conn)
	require.NoError(t, err)

	reader := bufio.NewReaderSize(conn, 1)
	// Wait for first byte in response.
	_, err = reader.Peek(1)
	require.NoError(t, err)

	go entryPoint.Shutdown(context.Background())

	// Make sure that new connections are not permitted anymore.
	// Note that this should be true not only after Shutdown has returned,
	// but technically also as early as the Shutdown has closed the listener,
	// i.e. during the shutdown and before the gracetime is over.
	var testOk bool
	for range 10 {
		loopConn, err := net.Dial("tcp", epAddr)
		if err == nil {
			loopConn.Close()
			time.Sleep(100 * time.Millisecond)
			continue
		}
		if !strings.HasSuffix(err.Error(), "connection refused") && !strings.HasSuffix(err.Error(), "reset by peer") {
			t.Fatalf(`unexpected error: got %v, wanted "connection refused" or "reset by peer"`, err)
		}
		testOk = true
		break
	}
	if !testOk {
		t.Fatal("entry point never closed")
	}

	// And make sure that the connection we had opened before shutting things down is still operational

	resp, err := http.ReadResponse(reader, request)
	require.NoError(t, err)
	assert.Equal(t, http.StatusOK, resp.StatusCode)
}

func startEntrypoint(entryPoint *TCPEntryPoint, router *tcprouter.Router) (net.Conn, error) {
	go entryPoint.Start(context.Background())

	entryPoint.SwitchRouter(router)

	for range 10 {
		conn, err := net.Dial("tcp", entryPoint.listener.Addr().String())
		if err != nil {
			time.Sleep(100 * time.Millisecond)
			continue
		}

		return conn, err
	}

	return nil, errors.New("entry point never started")
}

func TestReadTimeoutWithoutFirstByte(t *testing.T) {
	epConfig := &static.EntryPointsTransport{}
	epConfig.SetDefaults()
	epConfig.RespondingTimeouts.ReadTimeout = ptypes.Duration(2 * time.Second)

	entryPoint, err := NewTCPEntryPoint(context.Background(), "", &static.EntryPoint{
		Address:          ":0",
		Transport:        epConfig,
		ForwardedHeaders: &static.ForwardedHeaders{},
		HTTP2:            &static.HTTP2Config{},
	}, nil, nil)
	require.NoError(t, err)

	router, err := tcprouter.NewRouter()
	require.NoError(t, err)

	router.SetHTTPHandler(http.HandlerFunc(func(rw http.ResponseWriter, req *http.Request) {
		rw.WriteHeader(http.StatusOK)
	}))

	conn, err := startEntrypoint(entryPoint, router)
	require.NoError(t, err)

	errChan := make(chan error)

	go func() {
		b := make([]byte, 2048)
		_, err := conn.Read(b)
		errChan <- err
	}()

	select {
	case err := <-errChan:
		require.Equal(t, io.EOF, err)
	case <-time.Tick(5 * time.Second):
		t.Error("Timeout while read")
	}
}

func TestReadTimeoutWithFirstByte(t *testing.T) {
	epConfig := &static.EntryPointsTransport{}
	epConfig.SetDefaults()
	epConfig.RespondingTimeouts.ReadTimeout = ptypes.Duration(2 * time.Second)

	entryPoint, err := NewTCPEntryPoint(context.Background(), "", &static.EntryPoint{
		Address:          ":0",
		Transport:        epConfig,
		ForwardedHeaders: &static.ForwardedHeaders{},
		HTTP2:            &static.HTTP2Config{},
	}, nil, nil)
	require.NoError(t, err)

	router, err := tcprouter.NewRouter()
	require.NoError(t, err)

	router.SetHTTPHandler(http.HandlerFunc(func(rw http.ResponseWriter, req *http.Request) {
		rw.WriteHeader(http.StatusOK)
	}))

	conn, err := startEntrypoint(entryPoint, router)
	require.NoError(t, err)

	_, err = conn.Write([]byte("GET /some HTTP/1.1\r\n"))
	require.NoError(t, err)

	errChan := make(chan error)

	go func() {
		b := make([]byte, 2048)
		_, err := conn.Read(b)
		errChan <- err
	}()

	select {
	case err := <-errChan:
		require.Equal(t, io.EOF, err)
	case <-time.Tick(5 * time.Second):
		t.Error("Timeout while read")
	}
}

func TestKeepAliveMaxRequests(t *testing.T) {
	epConfig := &static.EntryPointsTransport{}
	epConfig.SetDefaults()
	epConfig.KeepAliveMaxRequests = 3

	entryPoint, err := NewTCPEntryPoint(context.Background(), "", &static.EntryPoint{
		Address:          ":0",
		Transport:        epConfig,
		ForwardedHeaders: &static.ForwardedHeaders{},
		HTTP2:            &static.HTTP2Config{},
	}, nil, nil)
	require.NoError(t, err)

	router, err := tcprouter.NewRouter()
	require.NoError(t, err)

	router.SetHTTPHandler(http.HandlerFunc(func(rw http.ResponseWriter, req *http.Request) {
		rw.WriteHeader(http.StatusOK)
	}))

	conn, err := startEntrypoint(entryPoint, router)
	require.NoError(t, err)

	http.DefaultClient.Transport = &http.Transport{
		DialContext: func(ctx context.Context, network, addr string) (net.Conn, error) {
			return conn, nil
		},
	}

	resp, err := http.Get("http://" + entryPoint.listener.Addr().String())
	require.NoError(t, err)
	require.False(t, resp.Close)
	err = resp.Body.Close()
	require.NoError(t, err)

	resp, err = http.Get("http://" + entryPoint.listener.Addr().String())
	require.NoError(t, err)
	require.False(t, resp.Close)
	err = resp.Body.Close()
	require.NoError(t, err)

	resp, err = http.Get("http://" + entryPoint.listener.Addr().String())
	require.NoError(t, err)
	require.True(t, resp.Close)
	err = resp.Body.Close()
	require.NoError(t, err)
}

func TestKeepAliveMaxTime(t *testing.T) {
	epConfig := &static.EntryPointsTransport{}
	epConfig.SetDefaults()
	epConfig.KeepAliveMaxTime = ptypes.Duration(time.Millisecond)

	entryPoint, err := NewTCPEntryPoint(context.Background(), "", &static.EntryPoint{
		Address:          ":0",
		Transport:        epConfig,
		ForwardedHeaders: &static.ForwardedHeaders{},
		HTTP2:            &static.HTTP2Config{},
	}, nil, nil)
	require.NoError(t, err)

	router, err := tcprouter.NewRouter()
	require.NoError(t, err)

	router.SetHTTPHandler(http.HandlerFunc(func(rw http.ResponseWriter, req *http.Request) {
		rw.WriteHeader(http.StatusOK)
	}))

	conn, err := startEntrypoint(entryPoint, router)
	require.NoError(t, err)

	http.DefaultClient.Transport = &http.Transport{
		DialContext: func(ctx context.Context, network, addr string) (net.Conn, error) {
			return conn, nil
		},
	}

	resp, err := http.Get("http://" + entryPoint.listener.Addr().String())
	require.NoError(t, err)
	require.False(t, resp.Close)
	err = resp.Body.Close()
	require.NoError(t, err)

	time.Sleep(time.Millisecond)

	resp, err = http.Get("http://" + entryPoint.listener.Addr().String())
	require.NoError(t, err)
	require.True(t, resp.Close)
	err = resp.Body.Close()
	require.NoError(t, err)
}

func TestKeepAliveH2c(t *testing.T) {
	epConfig := &static.EntryPointsTransport{}
	epConfig.SetDefaults()
	epConfig.KeepAliveMaxRequests = 1

	entryPoint, err := NewTCPEntryPoint(context.Background(), &static.EntryPoint{
		Address:          ":0",
		Transport:        epConfig,
		ForwardedHeaders: &static.ForwardedHeaders{},
		HTTP2:            &static.HTTP2Config{},
	}, nil)
	require.NoError(t, err)

	router, err := tcprouter.NewRouter()
	require.NoError(t, err)

	router.SetHTTPHandler(http.HandlerFunc(func(rw http.ResponseWriter, req *http.Request) {
		rw.WriteHeader(http.StatusOK)
	}))

	conn, err := startEntrypoint(entryPoint, router)
	require.NoError(t, err)

	http2Transport := &http2.Transport{
		AllowHTTP: true,
		DialTLSContext: func(ctx context.Context, network, addr string, cfg *tls.Config) (net.Conn, error) {
			return conn, nil
		},
	}

	client := &http.Client{Transport: http2Transport}

	resp, err := client.Get("http://" + entryPoint.listener.Addr().String())
	require.NoError(t, err)
	require.False(t, resp.Close)
	err = resp.Body.Close()
	require.NoError(t, err)

	_, err = client.Get("http://" + entryPoint.listener.Addr().String())
	require.Error(t, err)
	// Unlike HTTP/1, where we can directly check `resp.Close`, HTTP/2 uses a different
	// mechanism: it sends a GOAWAY frame when the connection is closing.
	// We can only check the error type. The error received should be poll.ErrClosed from
	// the `internal/poll` package, but we cannot directly reference the error type due to
	// package restrictions. Since this error message ("use of closed network connection")
	// is distinct and specific, we rely on its consistency, assuming it is stable and unlikely
	// to change.
	require.Contains(t, err.Error(), "use of closed network connection")
}<|MERGE_RESOLUTION|>--- conflicted
+++ resolved
@@ -15,16 +15,10 @@
 	"github.com/stretchr/testify/assert"
 	"github.com/stretchr/testify/require"
 	ptypes "github.com/traefik/paerser/types"
-<<<<<<< HEAD
 	"github.com/traefik/traefik/v3/pkg/config/static"
 	tcprouter "github.com/traefik/traefik/v3/pkg/server/router/tcp"
 	"github.com/traefik/traefik/v3/pkg/tcp"
-=======
-	"github.com/traefik/traefik/v2/pkg/config/static"
-	tcprouter "github.com/traefik/traefik/v2/pkg/server/router/tcp"
-	"github.com/traefik/traefik/v2/pkg/tcp"
 	"golang.org/x/net/http2"
->>>>>>> cc80568d
 )
 
 func TestShutdownHijacked(t *testing.T) {
@@ -344,12 +338,12 @@
 	epConfig.SetDefaults()
 	epConfig.KeepAliveMaxRequests = 1
 
-	entryPoint, err := NewTCPEntryPoint(context.Background(), &static.EntryPoint{
-		Address:          ":0",
-		Transport:        epConfig,
-		ForwardedHeaders: &static.ForwardedHeaders{},
-		HTTP2:            &static.HTTP2Config{},
-	}, nil)
+	entryPoint, err := NewTCPEntryPoint(context.Background(), "", &static.EntryPoint{
+		Address:          ":0",
+		Transport:        epConfig,
+		ForwardedHeaders: &static.ForwardedHeaders{},
+		HTTP2:            &static.HTTP2Config{},
+	}, nil, nil)
 	require.NoError(t, err)
 
 	router, err := tcprouter.NewRouter()
