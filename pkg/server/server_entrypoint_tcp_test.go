package server

import (
	"bufio"
	"context"
	"crypto/tls"
	"errors"
	"io"
	"net"
	"net/http"
	"net/http/httptest"
	"strings"
	"testing"
	"time"

	"github.com/stretchr/testify/assert"
	"github.com/stretchr/testify/require"
	ptypes "github.com/traefik/paerser/types"
	"github.com/traefik/traefik/v3/pkg/config/static"
	"github.com/traefik/traefik/v3/pkg/middlewares/requestdecorator"
	tcprouter "github.com/traefik/traefik/v3/pkg/server/router/tcp"
	"github.com/traefik/traefik/v3/pkg/tcp"
	"golang.org/x/net/http2"
)

func TestShutdownHijacked(t *testing.T) {
	router, err := tcprouter.NewRouter()
	require.NoError(t, err)

	router.SetHTTPHandler(http.HandlerFunc(func(rw http.ResponseWriter, req *http.Request) {
		conn, _, err := rw.(http.Hijacker).Hijack()
		require.NoError(t, err)

		resp := http.Response{StatusCode: http.StatusOK}
		err = resp.Write(conn)
		require.NoError(t, err)
	}))

	testShutdown(t, router)
}

func TestShutdownHTTP(t *testing.T) {
	router, err := tcprouter.NewRouter()
	require.NoError(t, err)

	router.SetHTTPHandler(http.HandlerFunc(func(rw http.ResponseWriter, req *http.Request) {
		rw.WriteHeader(http.StatusOK)
		time.Sleep(time.Second)
	}))

	testShutdown(t, router)
}

func TestShutdownTCP(t *testing.T) {
	router, err := tcprouter.NewRouter()
	require.NoError(t, err)

	err = router.AddTCPRoute("HostSNI(`*`)", 0, tcp.HandlerFunc(func(conn tcp.WriteCloser) {
		_, err := http.ReadRequest(bufio.NewReader(conn))
		if err != nil {
			return
		}

		resp := http.Response{StatusCode: http.StatusOK}
		_ = resp.Write(conn)
	}))
	require.NoError(t, err)

	testShutdown(t, router)
}

func testShutdown(t *testing.T, router *tcprouter.Router) {
	t.Helper()

	epConfig := &static.EntryPointsTransport{}
	epConfig.SetDefaults()

	epConfig.LifeCycle.RequestAcceptGraceTimeout = 0
	epConfig.LifeCycle.GraceTimeOut = ptypes.Duration(5 * time.Second)
	epConfig.RespondingTimeouts.ReadTimeout = ptypes.Duration(5 * time.Second)
	epConfig.RespondingTimeouts.WriteTimeout = ptypes.Duration(5 * time.Second)

<<<<<<< HEAD
	entryPoint, err := NewTCPEntryPoint(context.Background(), "", &static.EntryPoint{
=======
	entryPoint, err := NewTCPEntryPoint(t.Context(), &static.EntryPoint{
>>>>>>> f174014d
		// We explicitly use an IPV4 address because on Alpine, with an IPV6 address
		// there seems to be shenanigans related to properly cleaning up file descriptors
		Address:          "127.0.0.1:0",
		Transport:        epConfig,
		ForwardedHeaders: &static.ForwardedHeaders{},
		HTTP2:            &static.HTTP2Config{},
	}, nil, nil)
	require.NoError(t, err)

	conn, err := startEntrypoint(t, entryPoint, router)
	require.NoError(t, err)
	t.Cleanup(func() { _ = conn.Close() })

	epAddr := entryPoint.listener.Addr().String()

	request, err := http.NewRequest(http.MethodHead, "http://127.0.0.1:8082", nil)
	require.NoError(t, err)

	time.Sleep(100 * time.Millisecond)

	// We need to do a write on conn before the shutdown to make it "exist".
	// Because the connection indeed exists as far as TCP is concerned,
	// but since we only pass it along to the HTTP server after at least one byte is peeked,
	// the HTTP server (and hence its shutdown) does not know about the connection until that first byte peeked.
	err = request.Write(conn)
	require.NoError(t, err)

	reader := bufio.NewReaderSize(conn, 1)
	// Wait for first byte in response.
	_, err = reader.Peek(1)
	require.NoError(t, err)

	go entryPoint.Shutdown(t.Context())

	// Make sure that new connections are not permitted anymore.
	// Note that this should be true not only after Shutdown has returned,
	// but technically also as early as the Shutdown has closed the listener,
	// i.e. during the shutdown and before the gracetime is over.
	var testOk bool
	for range 10 {
		loopConn, err := net.Dial("tcp", epAddr)
		if err == nil {
			loopConn.Close()
			time.Sleep(100 * time.Millisecond)
			continue
		}
		if !strings.HasSuffix(err.Error(), "connection refused") && !strings.HasSuffix(err.Error(), "reset by peer") {
			t.Fatalf(`unexpected error: got %v, wanted "connection refused" or "reset by peer"`, err)
		}
		testOk = true
		break
	}
	if !testOk {
		t.Fatal("entry point never closed")
	}

	// And make sure that the connection we had opened before shutting things down is still operational

	resp, err := http.ReadResponse(reader, request)
	require.NoError(t, err)
	assert.Equal(t, http.StatusOK, resp.StatusCode)
}

func startEntrypoint(t *testing.T, entryPoint *TCPEntryPoint, router *tcprouter.Router) (net.Conn, error) {
	t.Helper()

	go entryPoint.Start(t.Context())

	entryPoint.SwitchRouter(router)

	for range 10 {
		conn, err := net.Dial("tcp", entryPoint.listener.Addr().String())
		if err != nil {
			time.Sleep(100 * time.Millisecond)
			continue
		}

		return conn, err
	}

	return nil, errors.New("entry point never started")
}

func TestReadTimeoutWithoutFirstByte(t *testing.T) {
	epConfig := &static.EntryPointsTransport{}
	epConfig.SetDefaults()
	epConfig.RespondingTimeouts.ReadTimeout = ptypes.Duration(2 * time.Second)

<<<<<<< HEAD
	entryPoint, err := NewTCPEntryPoint(context.Background(), "", &static.EntryPoint{
=======
	entryPoint, err := NewTCPEntryPoint(t.Context(), &static.EntryPoint{
>>>>>>> f174014d
		Address:          ":0",
		Transport:        epConfig,
		ForwardedHeaders: &static.ForwardedHeaders{},
		HTTP2:            &static.HTTP2Config{},
	}, nil, nil)
	require.NoError(t, err)

	router, err := tcprouter.NewRouter()
	require.NoError(t, err)

	router.SetHTTPHandler(http.HandlerFunc(func(rw http.ResponseWriter, req *http.Request) {
		rw.WriteHeader(http.StatusOK)
	}))

	conn, err := startEntrypoint(t, entryPoint, router)
	require.NoError(t, err)

	errChan := make(chan error)

	go func() {
		b := make([]byte, 2048)
		_, err := conn.Read(b)
		errChan <- err
	}()

	select {
	case err := <-errChan:
		require.Equal(t, io.EOF, err)
	case <-time.Tick(5 * time.Second):
		t.Error("Timeout while read")
	}
}

func TestReadTimeoutWithFirstByte(t *testing.T) {
	epConfig := &static.EntryPointsTransport{}
	epConfig.SetDefaults()
	epConfig.RespondingTimeouts.ReadTimeout = ptypes.Duration(2 * time.Second)

<<<<<<< HEAD
	entryPoint, err := NewTCPEntryPoint(context.Background(), "", &static.EntryPoint{
=======
	entryPoint, err := NewTCPEntryPoint(t.Context(), &static.EntryPoint{
>>>>>>> f174014d
		Address:          ":0",
		Transport:        epConfig,
		ForwardedHeaders: &static.ForwardedHeaders{},
		HTTP2:            &static.HTTP2Config{},
	}, nil, nil)
	require.NoError(t, err)

	router, err := tcprouter.NewRouter()
	require.NoError(t, err)

	router.SetHTTPHandler(http.HandlerFunc(func(rw http.ResponseWriter, req *http.Request) {
		rw.WriteHeader(http.StatusOK)
	}))

	conn, err := startEntrypoint(t, entryPoint, router)
	require.NoError(t, err)

	_, err = conn.Write([]byte("GET /some HTTP/1.1\r\n"))
	require.NoError(t, err)

	errChan := make(chan error)

	go func() {
		b := make([]byte, 2048)
		_, err := conn.Read(b)
		errChan <- err
	}()

	select {
	case err := <-errChan:
		require.Equal(t, io.EOF, err)
	case <-time.Tick(5 * time.Second):
		t.Error("Timeout while read")
	}
}

func TestKeepAliveMaxRequests(t *testing.T) {
	epConfig := &static.EntryPointsTransport{}
	epConfig.SetDefaults()
	epConfig.KeepAliveMaxRequests = 3

<<<<<<< HEAD
	entryPoint, err := NewTCPEntryPoint(context.Background(), "", &static.EntryPoint{
=======
	entryPoint, err := NewTCPEntryPoint(t.Context(), &static.EntryPoint{
>>>>>>> f174014d
		Address:          ":0",
		Transport:        epConfig,
		ForwardedHeaders: &static.ForwardedHeaders{},
		HTTP2:            &static.HTTP2Config{},
	}, nil, nil)
	require.NoError(t, err)

	router, err := tcprouter.NewRouter()
	require.NoError(t, err)

	router.SetHTTPHandler(http.HandlerFunc(func(rw http.ResponseWriter, req *http.Request) {
		rw.WriteHeader(http.StatusOK)
	}))

	conn, err := startEntrypoint(t, entryPoint, router)
	require.NoError(t, err)

	http.DefaultClient.Transport = &http.Transport{
		DialContext: func(ctx context.Context, network, addr string) (net.Conn, error) {
			return conn, nil
		},
	}

	resp, err := http.Get("http://" + entryPoint.listener.Addr().String())
	require.NoError(t, err)
	require.False(t, resp.Close)
	err = resp.Body.Close()
	require.NoError(t, err)

	resp, err = http.Get("http://" + entryPoint.listener.Addr().String())
	require.NoError(t, err)
	require.False(t, resp.Close)
	err = resp.Body.Close()
	require.NoError(t, err)

	resp, err = http.Get("http://" + entryPoint.listener.Addr().String())
	require.NoError(t, err)
	require.True(t, resp.Close)
	err = resp.Body.Close()
	require.NoError(t, err)
}

func TestKeepAliveMaxTime(t *testing.T) {
	epConfig := &static.EntryPointsTransport{}
	epConfig.SetDefaults()
	epConfig.KeepAliveMaxTime = ptypes.Duration(time.Millisecond)

<<<<<<< HEAD
	entryPoint, err := NewTCPEntryPoint(context.Background(), "", &static.EntryPoint{
=======
	entryPoint, err := NewTCPEntryPoint(t.Context(), &static.EntryPoint{
>>>>>>> f174014d
		Address:          ":0",
		Transport:        epConfig,
		ForwardedHeaders: &static.ForwardedHeaders{},
		HTTP2:            &static.HTTP2Config{},
	}, nil, nil)
	require.NoError(t, err)

	router, err := tcprouter.NewRouter()
	require.NoError(t, err)

	router.SetHTTPHandler(http.HandlerFunc(func(rw http.ResponseWriter, req *http.Request) {
		rw.WriteHeader(http.StatusOK)
	}))

	conn, err := startEntrypoint(t, entryPoint, router)
	require.NoError(t, err)

	http.DefaultClient.Transport = &http.Transport{
		DialContext: func(ctx context.Context, network, addr string) (net.Conn, error) {
			return conn, nil
		},
	}

	resp, err := http.Get("http://" + entryPoint.listener.Addr().String())
	require.NoError(t, err)
	require.False(t, resp.Close)
	err = resp.Body.Close()
	require.NoError(t, err)

	time.Sleep(time.Millisecond)

	resp, err = http.Get("http://" + entryPoint.listener.Addr().String())
	require.NoError(t, err)
	require.True(t, resp.Close)
	err = resp.Body.Close()
	require.NoError(t, err)
}

func TestKeepAliveH2c(t *testing.T) {
	epConfig := &static.EntryPointsTransport{}
	epConfig.SetDefaults()
	epConfig.KeepAliveMaxRequests = 1

<<<<<<< HEAD
	entryPoint, err := NewTCPEntryPoint(context.Background(), "", &static.EntryPoint{
=======
	entryPoint, err := NewTCPEntryPoint(t.Context(), &static.EntryPoint{
>>>>>>> f174014d
		Address:          ":0",
		Transport:        epConfig,
		ForwardedHeaders: &static.ForwardedHeaders{},
		HTTP2:            &static.HTTP2Config{},
	}, nil, nil)
	require.NoError(t, err)

	router, err := tcprouter.NewRouter()
	require.NoError(t, err)

	router.SetHTTPHandler(http.HandlerFunc(func(rw http.ResponseWriter, req *http.Request) {
		rw.WriteHeader(http.StatusOK)
	}))

	conn, err := startEntrypoint(t, entryPoint, router)
	require.NoError(t, err)

	http2Transport := &http2.Transport{
		AllowHTTP: true,
		DialTLSContext: func(ctx context.Context, network, addr string, cfg *tls.Config) (net.Conn, error) {
			return conn, nil
		},
	}

	client := &http.Client{Transport: http2Transport}

	resp, err := client.Get("http://" + entryPoint.listener.Addr().String())
	require.NoError(t, err)
	require.False(t, resp.Close)
	err = resp.Body.Close()
	require.NoError(t, err)

	_, err = client.Get("http://" + entryPoint.listener.Addr().String())
	require.Error(t, err)
	// Unlike HTTP/1, where we can directly check `resp.Close`, HTTP/2 uses a different
	// mechanism: it sends a GOAWAY frame when the connection is closing.
	// We can only check the error type. The error received should be poll.ErrClosed from
	// the `internal/poll` package, but we cannot directly reference the error type due to
	// package restrictions. Since this error message ("use of closed network connection")
	// is distinct and specific, we rely on its consistency, assuming it is stable and unlikely
	// to change.
	require.Contains(t, err.Error(), "use of closed network connection")
}

func TestSanitizePath(t *testing.T) {
	tests := []struct {
		path     string
		expected string
	}{
		{path: "/b", expected: "/b"},
		{path: "/b/", expected: "/b/"},
		{path: "/../../b/", expected: "/b/"},
		{path: "/../../b", expected: "/b"},
		{path: "/a/b/..", expected: "/a"},
		{path: "/a/b/../", expected: "/a/"},
		{path: "/a/../../b", expected: "/b"},
		{path: "/..///b///", expected: "/b/"},
		{path: "/a/../b", expected: "/b"},
		{path: "/a/./b", expected: "/a/b"},
		{path: "/a//b", expected: "/a/b"},
		{path: "/a/../../b", expected: "/b"},
		{path: "/a/../c/../b", expected: "/b"},
		{path: "/a/../../../c/../b", expected: "/b"},
		{path: "/a/../c/../../b", expected: "/b"},
		{path: "/a/..//c/.././b", expected: "/b"},
	}

	for _, test := range tests {
		t.Run("Testing case: "+test.path, func(t *testing.T) {
			t.Parallel()

			var callCount int
			clean := sanitizePath(http.HandlerFunc(func(w http.ResponseWriter, r *http.Request) {
				callCount++
				assert.Equal(t, test.expected, r.URL.Path)
			}))

			request := httptest.NewRequest(http.MethodGet, "http://foo"+test.path, http.NoBody)
			clean.ServeHTTP(httptest.NewRecorder(), request)

			assert.Equal(t, 1, callCount)
		})
	}
}

func TestNormalizePath(t *testing.T) {
	unreservedDecoded := "ABCDEFGHIJKLMNOPQRSTUVWXYZabcdefghijklmnopqrstuvwxyz0123456789-._~"
	unreserved := []string{
		"%41", "%42", "%43", "%44", "%45", "%46", "%47", "%48", "%49", "%4A", "%4B", "%4C", "%4D", "%4E", "%4F", "%50", "%51", "%52", "%53", "%54", "%55", "%56", "%57", "%58", "%59", "%5A",
		"%61", "%62", "%63", "%64", "%65", "%66", "%67", "%68", "%69", "%6A", "%6B", "%6C", "%6D", "%6E", "%6F", "%70", "%71", "%72", "%73", "%74", "%75", "%76", "%77", "%78", "%79", "%7A",
		"%30", "%31", "%32", "%33", "%34", "%35", "%36", "%37", "%38", "%39",
		"%2D", "%2E", "%5F", "%7E",
	}

	reserved := []string{
		"%3A", "%2F", "%3F", "%23", "%5B", "%5D", "%40", "%21", "%24", "%26", "%27", "%28", "%29", "%2A", "%2B", "%2C", "%3B", "%3D", "%25",
	}
	reservedJoined := strings.Join(reserved, "")

	unallowedCharacter := "%0a"           // line feed
	unallowedCharacterUpperCased := "%0A" // line feed upper case

	var callCount int
	handler := normalizePath(http.HandlerFunc(func(w http.ResponseWriter, r *http.Request) {
		callCount++

		wantRawPath := "/" + unreservedDecoded + reservedJoined + unallowedCharacterUpperCased
		assert.Equal(t, wantRawPath, r.URL.RawPath)
	}))

	req := httptest.NewRequest(http.MethodGet, "http://foo/"+strings.Join(unreserved, "")+reservedJoined+unallowedCharacter, http.NoBody)
	res := httptest.NewRecorder()

	handler.ServeHTTP(res, req)

	assert.Equal(t, http.StatusOK, res.Code)
	assert.Equal(t, 1, callCount)
}

func TestNormalizePath_malformedPercentEncoding(t *testing.T) {
	tests := []struct {
		desc    string
		path    string
		wantErr bool
	}{
		{
			desc: "well formed path",
			path: "/%20",
		},
		{
			desc:    "percent sign at the end",
			path:    "/%",
			wantErr: true,
		},
		{
			desc:    "incomplete percent encoding at the end",
			path:    "/%f",
			wantErr: true,
		},
	}

	for _, test := range tests {
		t.Run(test.desc, func(t *testing.T) {
			t.Parallel()

			var callCount int
			handler := normalizePath(http.HandlerFunc(func(w http.ResponseWriter, r *http.Request) {
				callCount++
			}))

			req := httptest.NewRequest(http.MethodGet, "http://foo", http.NoBody)
			req.URL.RawPath = test.path

			res := httptest.NewRecorder()

			handler.ServeHTTP(res, req)

			if test.wantErr {
				assert.Equal(t, http.StatusBadRequest, res.Code)
				assert.Equal(t, 0, callCount)
			} else {
				assert.Equal(t, http.StatusOK, res.Code)
				assert.Equal(t, 1, callCount)
			}
		})
	}
}

// TestPathOperations tests the whole behavior of normalizePath, and sanitizePath combined through the use of the createHTTPServer func.
// It aims to guarantee the server entrypoint handler is secure regarding a large variety of cases that could lead to path traversal attacks.
func TestPathOperations(t *testing.T) {
	// Create a listener for the server.
	ln, err := net.Listen("tcp", "127.0.0.1:0")
	require.NoError(t, err)
	t.Cleanup(func() {
		_ = ln.Close()
	})

	// Define the server configuration.
	configuration := &static.EntryPoint{}
	configuration.SetDefaults()

	// Create the HTTP server using createHTTPServer.
	server, err := createHTTPServer(t.Context(), ln, configuration, false, requestdecorator.New(nil))
	require.NoError(t, err)

	server.Switcher.UpdateHandler(http.HandlerFunc(func(w http.ResponseWriter, r *http.Request) {
		w.Header().Set("Path", r.URL.Path)
		w.Header().Set("RawPath", r.URL.EscapedPath())
		w.WriteHeader(http.StatusOK)
	}))

	go func() {
		// server is expected to return an error if the listener is closed.
		_ = server.Server.Serve(ln)
	}()

	client := http.Client{
		Transport: &http.Transport{
			ResponseHeaderTimeout: 1 * time.Second,
		},
	}

	tests := []struct {
		desc           string
		rawPath        string
		expectedPath   string
		expectedRaw    string
		expectedStatus int
	}{
		{
			desc:           "normalize and sanitize path",
			rawPath:        "/a/../b/%41%42%43//%2f/",
			expectedPath:   "/b/ABC///",
			expectedRaw:    "/b/ABC/%2F/",
			expectedStatus: http.StatusOK,
		},
		{
			desc:           "path with traversal attempt",
			rawPath:        "/../../b/",
			expectedPath:   "/b/",
			expectedRaw:    "/b/",
			expectedStatus: http.StatusOK,
		},
		{
			desc:           "path with multiple traversal attempts",
			rawPath:        "/a/../../b/../c/",
			expectedPath:   "/c/",
			expectedRaw:    "/c/",
			expectedStatus: http.StatusOK,
		},
		{
			desc:           "path with mixed traversal and valid segments",
			rawPath:        "/a/../b/./c/../d/",
			expectedPath:   "/b/d/",
			expectedRaw:    "/b/d/",
			expectedStatus: http.StatusOK,
		},
		{
			desc:           "path with trailing slash and traversal",
			rawPath:        "/a/b/../",
			expectedPath:   "/a/",
			expectedRaw:    "/a/",
			expectedStatus: http.StatusOK,
		},
		{
			desc:           "path with encoded traversal sequences",
			rawPath:        "/a/%2E%2E/%2E%2E/b/",
			expectedPath:   "/b/",
			expectedRaw:    "/b/",
			expectedStatus: http.StatusOK,
		},
		{
			desc:           "path with over-encoded traversal sequences",
			rawPath:        "/a/%252E%252E/%252E%252E/b/",
			expectedPath:   "/a/%2E%2E/%2E%2E/b/",
			expectedRaw:    "/a/%252E%252E/%252E%252E/b/",
			expectedStatus: http.StatusOK,
		},
		{
			desc:           "routing path with unallowed percent-encoded character",
			rawPath:        "/foo%20bar",
			expectedPath:   "/foo bar",
			expectedRaw:    "/foo%20bar",
			expectedStatus: http.StatusOK,
		},
		{
			desc:           "routing path with reserved percent-encoded character",
			rawPath:        "/foo%2Fbar",
			expectedPath:   "/foo/bar",
			expectedRaw:    "/foo%2Fbar",
			expectedStatus: http.StatusOK,
		},
		{
			desc:           "routing path with unallowed and reserved percent-encoded character",
			rawPath:        "/foo%20%2Fbar",
			expectedPath:   "/foo /bar",
			expectedRaw:    "/foo%20%2Fbar",
			expectedStatus: http.StatusOK,
		},
		{
			desc:           "path with traversal and encoded slash",
			rawPath:        "/a/..%2Fb/",
			expectedPath:   "/a/../b/",
			expectedRaw:    "/a/..%2Fb/",
			expectedStatus: http.StatusOK,
		},
	}

	for _, test := range tests {
		t.Run(test.desc, func(t *testing.T) {
			t.Parallel()

			req, err := http.NewRequest(http.MethodGet, "http://"+ln.Addr().String()+test.rawPath, http.NoBody)
			require.NoError(t, err)

			res, err := client.Do(req)
			require.NoError(t, err)

			assert.Equal(t, test.expectedStatus, res.StatusCode)
			assert.Equal(t, test.expectedPath, res.Header.Get("Path"))
			assert.Equal(t, test.expectedRaw, res.Header.Get("RawPath"))
		})
	}
}<|MERGE_RESOLUTION|>--- conflicted
+++ resolved
@@ -80,11 +80,7 @@
 	epConfig.RespondingTimeouts.ReadTimeout = ptypes.Duration(5 * time.Second)
 	epConfig.RespondingTimeouts.WriteTimeout = ptypes.Duration(5 * time.Second)
 
-<<<<<<< HEAD
-	entryPoint, err := NewTCPEntryPoint(context.Background(), "", &static.EntryPoint{
-=======
-	entryPoint, err := NewTCPEntryPoint(t.Context(), &static.EntryPoint{
->>>>>>> f174014d
+	entryPoint, err := NewTCPEntryPoint(t.Context(), "", &static.EntryPoint{
 		// We explicitly use an IPV4 address because on Alpine, with an IPV6 address
 		// there seems to be shenanigans related to properly cleaning up file descriptors
 		Address:          "127.0.0.1:0",
@@ -173,11 +169,7 @@
 	epConfig.SetDefaults()
 	epConfig.RespondingTimeouts.ReadTimeout = ptypes.Duration(2 * time.Second)
 
-<<<<<<< HEAD
-	entryPoint, err := NewTCPEntryPoint(context.Background(), "", &static.EntryPoint{
-=======
-	entryPoint, err := NewTCPEntryPoint(t.Context(), &static.EntryPoint{
->>>>>>> f174014d
+	entryPoint, err := NewTCPEntryPoint(t.Context(), "", &static.EntryPoint{
 		Address:          ":0",
 		Transport:        epConfig,
 		ForwardedHeaders: &static.ForwardedHeaders{},
@@ -216,11 +208,7 @@
 	epConfig.SetDefaults()
 	epConfig.RespondingTimeouts.ReadTimeout = ptypes.Duration(2 * time.Second)
 
-<<<<<<< HEAD
-	entryPoint, err := NewTCPEntryPoint(context.Background(), "", &static.EntryPoint{
-=======
-	entryPoint, err := NewTCPEntryPoint(t.Context(), &static.EntryPoint{
->>>>>>> f174014d
+	entryPoint, err := NewTCPEntryPoint(t.Context(), "", &static.EntryPoint{
 		Address:          ":0",
 		Transport:        epConfig,
 		ForwardedHeaders: &static.ForwardedHeaders{},
@@ -262,11 +250,7 @@
 	epConfig.SetDefaults()
 	epConfig.KeepAliveMaxRequests = 3
 
-<<<<<<< HEAD
-	entryPoint, err := NewTCPEntryPoint(context.Background(), "", &static.EntryPoint{
-=======
-	entryPoint, err := NewTCPEntryPoint(t.Context(), &static.EntryPoint{
->>>>>>> f174014d
+	entryPoint, err := NewTCPEntryPoint(t.Context(), "", &static.EntryPoint{
 		Address:          ":0",
 		Transport:        epConfig,
 		ForwardedHeaders: &static.ForwardedHeaders{},
@@ -314,11 +298,7 @@
 	epConfig.SetDefaults()
 	epConfig.KeepAliveMaxTime = ptypes.Duration(time.Millisecond)
 
-<<<<<<< HEAD
-	entryPoint, err := NewTCPEntryPoint(context.Background(), "", &static.EntryPoint{
-=======
-	entryPoint, err := NewTCPEntryPoint(t.Context(), &static.EntryPoint{
->>>>>>> f174014d
+	entryPoint, err := NewTCPEntryPoint(t.Context(), "", &static.EntryPoint{
 		Address:          ":0",
 		Transport:        epConfig,
 		ForwardedHeaders: &static.ForwardedHeaders{},
@@ -362,11 +342,7 @@
 	epConfig.SetDefaults()
 	epConfig.KeepAliveMaxRequests = 1
 
-<<<<<<< HEAD
-	entryPoint, err := NewTCPEntryPoint(context.Background(), "", &static.EntryPoint{
-=======
-	entryPoint, err := NewTCPEntryPoint(t.Context(), &static.EntryPoint{
->>>>>>> f174014d
+	entryPoint, err := NewTCPEntryPoint(t.Context(), "", &static.EntryPoint{
 		Address:          ":0",
 		Transport:        epConfig,
 		ForwardedHeaders: &static.ForwardedHeaders{},
