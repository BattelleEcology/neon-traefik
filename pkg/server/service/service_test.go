--- conflicted
+++ resolved
@@ -73,12 +73,8 @@
 		t.Run(test.desc, func(t *testing.T) {
 			t.Parallel()
 
-<<<<<<< HEAD
 			serviceInfo := &runtime.ServiceInfo{Service: &dynamic.Service{LoadBalancer: test.service}}
-			handler, err := sm.getLoadBalancerServiceHandler(context.Background(), test.serviceName, serviceInfo)
-=======
-			handler, err := sm.getLoadBalancer(t.Context(), test.serviceName, test.service, test.fwd)
->>>>>>> f174014d
+			handler, err := sm.getLoadBalancerServiceHandler(t.Context(), test.serviceName, serviceInfo)
 			if test.expectError {
 				require.Error(t, err)
 				assert.Nil(t, handler)
@@ -324,12 +320,8 @@
 
 	for _, test := range testCases {
 		t.Run(test.desc, func(t *testing.T) {
-<<<<<<< HEAD
 			serviceInfo := &runtime.ServiceInfo{Service: &dynamic.Service{LoadBalancer: test.service}}
-			handler, err := sm.getLoadBalancerServiceHandler(context.Background(), test.serviceName, serviceInfo)
-=======
-			handler, err := sm.getLoadBalancerServiceHandler(t.Context(), test.serviceName, test.service)
->>>>>>> f174014d
+			handler, err := sm.getLoadBalancerServiceHandler(t.Context(), test.serviceName, serviceInfo)
 
 			assert.NoError(t, err)
 			assert.NotNil(t, handler)
@@ -409,12 +401,8 @@
 			},
 		},
 	}
-<<<<<<< HEAD
-
-	handler, err := sm.getLoadBalancerServiceHandler(context.Background(), "foobar", info)
-=======
-	handler, err := sm.getLoadBalancerServiceHandler(t.Context(), "foobar", config)
->>>>>>> f174014d
+
+	handler, err := sm.getLoadBalancerServiceHandler(t.Context(), "foobar", info)
 	assert.NoError(t, err)
 
 	frontend := httptest.NewServer(handler)
