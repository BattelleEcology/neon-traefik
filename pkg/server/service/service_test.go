package service

import (
	"context"
	"crypto/tls"
	"io"
	"net/http"
	"net/http/httptest"
	"net/http/httptrace"
	"net/textproto"
	"strings"
	"testing"

	"github.com/stretchr/testify/assert"
	"github.com/stretchr/testify/require"
	"github.com/traefik/traefik/v3/pkg/config/dynamic"
	"github.com/traefik/traefik/v3/pkg/config/runtime"
	"github.com/traefik/traefik/v3/pkg/proxy/httputil"
	"github.com/traefik/traefik/v3/pkg/server/provider"
	"github.com/traefik/traefik/v3/pkg/testhelpers"
)

func TestGetLoadBalancer(t *testing.T) {
	sm := Manager{
		transportManager: &transportManagerMock{},
	}

	testCases := []struct {
		desc        string
		serviceName string
		service     *dynamic.ServersLoadBalancer
		fwd         http.Handler
		expectError bool
	}{
		{
			desc:        "Fails when provided an invalid URL",
			serviceName: "test",
			service: &dynamic.ServersLoadBalancer{
				Servers: []dynamic.Server{
					{
						URL: ":",
					},
				},
			},
			fwd:         &forwarderMock{},
			expectError: true,
		},
		{
			desc:        "Succeeds when there are no servers",
			serviceName: "test",
			service:     &dynamic.ServersLoadBalancer{},
			fwd:         &forwarderMock{},
			expectError: false,
		},
		{
			desc:        "Succeeds when sticky.cookie is set",
			serviceName: "test",
			service: &dynamic.ServersLoadBalancer{
				Sticky: &dynamic.Sticky{Cookie: &dynamic.Cookie{}},
			},
			fwd:         &forwarderMock{},
			expectError: false,
		},
	}

	for _, test := range testCases {
		t.Run(test.desc, func(t *testing.T) {
			t.Parallel()

			serviceInfo := &runtime.ServiceInfo{Service: &dynamic.Service{LoadBalancer: test.service}}
			handler, err := sm.getLoadBalancerServiceHandler(context.Background(), test.serviceName, serviceInfo)
			if test.expectError {
				require.Error(t, err)
				assert.Nil(t, handler)
			} else {
				require.NoError(t, err)
				assert.NotNil(t, handler)
			}
		})
	}
}

func TestGetLoadBalancerServiceHandler(t *testing.T) {
	pb := httputil.NewProxyBuilder(&transportManagerMock{}, nil)
	sm := NewManager(nil, nil, nil, transportManagerMock{}, pb)

	server1 := httptest.NewServer(http.HandlerFunc(func(w http.ResponseWriter, r *http.Request) {
		w.Header().Set("X-From", "first")
	}))
	t.Cleanup(server1.Close)

	server2 := httptest.NewServer(http.HandlerFunc(func(w http.ResponseWriter, r *http.Request) {
		w.Header().Set("X-From", "second")
	}))
	t.Cleanup(server2.Close)

	serverPassHost := httptest.NewServer(http.HandlerFunc(func(w http.ResponseWriter, r *http.Request) {
		w.Header().Set("X-From", "passhost")
		assert.Equal(t, "callme", r.Host)
	}))
	t.Cleanup(serverPassHost.Close)

	serverPassHostFalse := httptest.NewServer(http.HandlerFunc(func(w http.ResponseWriter, r *http.Request) {
		w.Header().Set("X-From", "passhostfalse")
		assert.NotEqual(t, "callme", r.Host)
	}))
	t.Cleanup(serverPassHostFalse.Close)

	hasNoUserAgent := httptest.NewServer(http.HandlerFunc(func(w http.ResponseWriter, r *http.Request) {
		assert.Empty(t, r.Header.Get("User-Agent"))
	}))
	t.Cleanup(hasNoUserAgent.Close)

	hasUserAgent := httptest.NewServer(http.HandlerFunc(func(w http.ResponseWriter, r *http.Request) {
		assert.Equal(t, "foobar", r.Header.Get("User-Agent"))
	}))
	t.Cleanup(hasUserAgent.Close)

	type ExpectedResult struct {
		StatusCode     int
		XFrom          string
		LoadBalanced   bool
		SecureCookie   bool
		HTTPOnlyCookie bool
	}

	testCases := []struct {
		desc             string
		serviceName      string
		service          *dynamic.ServersLoadBalancer
		responseModifier func(*http.Response) error
		cookieRawValue   string
		userAgent        string

		expected []ExpectedResult
	}{
		{
			desc:        "Load balances between the two servers",
			serviceName: "test",
			service: &dynamic.ServersLoadBalancer{
				PassHostHeader: boolPtr(true),
				Servers: []dynamic.Server{
					{
						URL: server1.URL,
					},
					{
						URL: server2.URL,
					},
				},
			},
			expected: []ExpectedResult{
				{
					StatusCode:   http.StatusOK,
					LoadBalanced: true,
				},
				{
					StatusCode:   http.StatusOK,
					LoadBalanced: true,
				},
			},
		},
		{
			desc:        "StatusBadGateway when the server is not reachable",
			serviceName: "test",
			service: &dynamic.ServersLoadBalancer{
				Servers: []dynamic.Server{
					{
						URL: "http://foo",
					},
				},
			},
			expected: []ExpectedResult{
				{
					StatusCode: http.StatusBadGateway,
				},
			},
		},
		{
			desc:        "ServiceUnavailable when no servers are available",
			serviceName: "test",
			service: &dynamic.ServersLoadBalancer{
				Servers: []dynamic.Server{},
			},
			expected: []ExpectedResult{
				{
					StatusCode: http.StatusServiceUnavailable,
				},
			},
		},
		{
			desc:        "Always call the same server when sticky.cookie is true",
			serviceName: "test",
			service: &dynamic.ServersLoadBalancer{
				Sticky: &dynamic.Sticky{Cookie: &dynamic.Cookie{}},
				Servers: []dynamic.Server{
					{
						URL: server1.URL,
					},
					{
						URL: server2.URL,
					},
				},
			},
			expected: []ExpectedResult{
				{
					StatusCode: http.StatusOK,
				},
				{
					StatusCode: http.StatusOK,
				},
			},
		},
		{
			desc:        "Sticky Cookie's options set correctly",
			serviceName: "test",
			service: &dynamic.ServersLoadBalancer{
				Sticky: &dynamic.Sticky{Cookie: &dynamic.Cookie{HTTPOnly: true, Secure: true}},
				Servers: []dynamic.Server{
					{
						URL: server1.URL,
					},
				},
			},
			expected: []ExpectedResult{
				{
					StatusCode:     http.StatusOK,
					XFrom:          "first",
					SecureCookie:   true,
					HTTPOnlyCookie: true,
				},
			},
		},
		{
			desc:        "PassHost passes the host instead of the IP",
			serviceName: "test",
			service: &dynamic.ServersLoadBalancer{
				Sticky:         &dynamic.Sticky{Cookie: &dynamic.Cookie{}},
				PassHostHeader: pointer(true),
				Servers: []dynamic.Server{
					{
						URL: serverPassHost.URL,
					},
				},
			},
			expected: []ExpectedResult{
				{
					StatusCode: http.StatusOK,
					XFrom:      "passhost",
				},
			},
		},
		{
			desc:        "PassHost doesn't pass the host instead of the IP",
			serviceName: "test",
			service: &dynamic.ServersLoadBalancer{
<<<<<<< HEAD
				PassHostHeader: boolPtr(false),
=======
				PassHostHeader: pointer(false),
>>>>>>> e5c80637
				Sticky:         &dynamic.Sticky{Cookie: &dynamic.Cookie{}},
				Servers: []dynamic.Server{
					{
						URL: serverPassHostFalse.URL,
					},
				},
			},
			expected: []ExpectedResult{
				{
					StatusCode: http.StatusOK,
					XFrom:      "passhostfalse",
				},
			},
		},
		{
			desc:        "No user-agent",
			serviceName: "test",
			service: &dynamic.ServersLoadBalancer{
				Servers: []dynamic.Server{
					{
						URL: hasNoUserAgent.URL,
					},
				},
			},
			expected: []ExpectedResult{
				{
					StatusCode: http.StatusOK,
				},
			},
		},
		{
			desc:        "Custom user-agent",
			serviceName: "test",
			userAgent:   "foobar",
			service: &dynamic.ServersLoadBalancer{
				Servers: []dynamic.Server{
					{
						URL: hasUserAgent.URL,
					},
				},
			},
			expected: []ExpectedResult{
				{
					StatusCode: http.StatusOK,
				},
			},
		},
	}

	for _, test := range testCases {
		t.Run(test.desc, func(t *testing.T) {
			serviceInfo := &runtime.ServiceInfo{Service: &dynamic.Service{LoadBalancer: test.service}}
			handler, err := sm.getLoadBalancerServiceHandler(context.Background(), test.serviceName, serviceInfo)

			assert.NoError(t, err)
			assert.NotNil(t, handler)

			req := testhelpers.MustNewRequest(http.MethodGet, "http://callme", nil)
			assert.Equal(t, "", req.Header.Get("User-Agent"))

			if test.userAgent != "" {
				req.Header.Set("User-Agent", test.userAgent)
			}

			if test.cookieRawValue != "" {
				req.Header.Set("Cookie", test.cookieRawValue)
			}

			var prevXFrom string
			for _, expected := range test.expected {
				recorder := httptest.NewRecorder()

				handler.ServeHTTP(recorder, req)

				assert.Equal(t, expected.StatusCode, recorder.Code)

				if expected.XFrom != "" {
					assert.Equal(t, expected.XFrom, recorder.Header().Get("X-From"))
				}

				xFrom := recorder.Header().Get("X-From")
				if prevXFrom != "" {
					if expected.LoadBalanced {
						assert.NotEqual(t, prevXFrom, xFrom)
					} else {
						assert.Equal(t, prevXFrom, xFrom)
					}
				}
				prevXFrom = xFrom

				cookieHeader := recorder.Header().Get("Set-Cookie")
				if len(cookieHeader) > 0 {
					req.Header.Set("Cookie", cookieHeader)
					assert.Equal(t, expected.SecureCookie, strings.Contains(cookieHeader, "Secure"))
					assert.Equal(t, expected.HTTPOnlyCookie, strings.Contains(cookieHeader, "HttpOnly"))
					assert.NotContains(t, cookieHeader, "://")
				}
			}
		})
	}
}

// This test is an adapted version of net/http/httputil.Test1xxResponses test.
func Test1xxResponses(t *testing.T) {
	pb := httputil.NewProxyBuilder(&transportManagerMock{}, nil)
	sm := NewManager(nil, nil, nil, &transportManagerMock{}, pb)

	backend := httptest.NewServer(http.HandlerFunc(func(w http.ResponseWriter, r *http.Request) {
		h := w.Header()
		h.Add("Link", "</style.css>; rel=preload; as=style")
		h.Add("Link", "</script.js>; rel=preload; as=script")
		w.WriteHeader(http.StatusEarlyHints)

		h.Add("Link", "</foo.js>; rel=preload; as=script")
		w.WriteHeader(http.StatusProcessing)

		_, _ = w.Write([]byte("Hello"))
	}))
	t.Cleanup(backend.Close)

	info := &runtime.ServiceInfo{
		Service: &dynamic.Service{
			LoadBalancer: &dynamic.ServersLoadBalancer{
				Servers: []dynamic.Server{
					{
						URL: backend.URL,
					},
				},
			},
		},
	}

	handler, err := sm.getLoadBalancerServiceHandler(context.Background(), "foobar", info)
	assert.NoError(t, err)

	frontend := httptest.NewServer(handler)
	t.Cleanup(frontend.Close)
	frontendClient := frontend.Client()

	checkLinkHeaders := func(t *testing.T, expected, got []string) {
		t.Helper()

		if len(expected) != len(got) {
			t.Errorf("Expected %d link headers; got %d", len(expected), len(got))
		}

		for i := range expected {
			if i >= len(got) {
				t.Errorf("Expected %q link header; got nothing", expected[i])

				continue
			}

			if expected[i] != got[i] {
				t.Errorf("Expected %q link header; got %q", expected[i], got[i])
			}
		}
	}

	var respCounter uint8
	trace := &httptrace.ClientTrace{
		Got1xxResponse: func(code int, header textproto.MIMEHeader) error {
			switch code {
			case http.StatusEarlyHints:
				checkLinkHeaders(t, []string{"</style.css>; rel=preload; as=style", "</script.js>; rel=preload; as=script"}, header["Link"])
			case http.StatusProcessing:
				checkLinkHeaders(t, []string{"</style.css>; rel=preload; as=style", "</script.js>; rel=preload; as=script", "</foo.js>; rel=preload; as=script"}, header["Link"])
			default:
				t.Error("Unexpected 1xx response")
			}

			respCounter++

			return nil
		},
	}
	req, _ := http.NewRequestWithContext(httptrace.WithClientTrace(context.Background(), trace), http.MethodGet, frontend.URL, nil)

	res, err := frontendClient.Do(req)
	assert.NoError(t, err)

	defer res.Body.Close()

	if respCounter != 2 {
		t.Errorf("Expected 2 1xx responses; got %d", respCounter)
	}
	checkLinkHeaders(t, []string{"</style.css>; rel=preload; as=style", "</script.js>; rel=preload; as=script", "</foo.js>; rel=preload; as=script"}, res.Header["Link"])

	body, _ := io.ReadAll(res.Body)
	if string(body) != "Hello" {
		t.Errorf("Read body %q; want Hello", body)
	}
}

func TestManager_Build(t *testing.T) {
	testCases := []struct {
		desc         string
		serviceName  string
		configs      map[string]*runtime.ServiceInfo
		providerName string
	}{
		{
			desc:        "Simple service name",
			serviceName: "serviceName",
			configs: map[string]*runtime.ServiceInfo{
				"serviceName": {
					Service: &dynamic.Service{
						LoadBalancer: &dynamic.ServersLoadBalancer{},
					},
				},
			},
		},
		{
			desc:        "Service name with provider",
			serviceName: "serviceName@provider-1",
			configs: map[string]*runtime.ServiceInfo{
				"serviceName@provider-1": {
					Service: &dynamic.Service{
						LoadBalancer: &dynamic.ServersLoadBalancer{},
					},
				},
			},
		},
		{
			desc:        "Service name with provider in context",
			serviceName: "serviceName",
			configs: map[string]*runtime.ServiceInfo{
				"serviceName@provider-1": {
					Service: &dynamic.Service{
						LoadBalancer: &dynamic.ServersLoadBalancer{},
					},
				},
			},
			providerName: "provider-1",
		},
	}

	for _, test := range testCases {
		t.Run(test.desc, func(t *testing.T) {
			t.Parallel()

			manager := NewManager(test.configs, nil, nil, &transportManagerMock{}, nil)

			ctx := context.Background()
			if len(test.providerName) > 0 {
				ctx = provider.AddInContext(ctx, "foobar@"+test.providerName)
			}

			_, err := manager.BuildHTTP(ctx, test.serviceName)
			require.NoError(t, err)
		})
	}
}

func TestMultipleTypeOnBuildHTTP(t *testing.T) {
	services := map[string]*runtime.ServiceInfo{
		"test@file": {
			Service: &dynamic.Service{
				LoadBalancer: &dynamic.ServersLoadBalancer{},
				Weighted:     &dynamic.WeightedRoundRobin{},
			},
		},
	}

	manager := NewManager(services, nil, nil, &transportManagerMock{}, nil)

	_, err := manager.BuildHTTP(context.Background(), "test@file")
	assert.Error(t, err, "cannot create service: multi-types service not supported, consider declaring two different pieces of service instead")
}

func boolPtr(v bool) *bool { return &v }

type forwarderMock struct{}

func (forwarderMock) ServeHTTP(http.ResponseWriter, *http.Request) {
	panic("not available")
}

type transportManagerMock struct{}

func (t transportManagerMock) GetRoundTripper(_ string) (http.RoundTripper, error) {
	return &http.Transport{}, nil
}

func (t transportManagerMock) GetTLSConfig(_ string) (*tls.Config, error) {
	return nil, nil
}

func (t transportManagerMock) Get(_ string) (*dynamic.ServersTransport, error) {
	return &dynamic.ServersTransport{}, nil
}<|MERGE_RESOLUTION|>--- conflicted
+++ resolved
@@ -20,6 +20,8 @@
 	"github.com/traefik/traefik/v3/pkg/testhelpers"
 )
 
+func pointer[T any](v T) *T { return &v }
+
 func TestGetLoadBalancer(t *testing.T) {
 	sm := Manager{
 		transportManager: &transportManagerMock{},
@@ -253,11 +255,7 @@
 			desc:        "PassHost doesn't pass the host instead of the IP",
 			serviceName: "test",
 			service: &dynamic.ServersLoadBalancer{
-<<<<<<< HEAD
-				PassHostHeader: boolPtr(false),
-=======
 				PassHostHeader: pointer(false),
->>>>>>> e5c80637
 				Sticky:         &dynamic.Sticky{Cookie: &dynamic.Cookie{}},
 				Servers: []dynamic.Server{
 					{
