--- conflicted
+++ resolved
@@ -125,12 +125,8 @@
         - 'ForwardAuth': 'middlewares/http/forwardauth.md'
         - 'GrpcWeb': 'middlewares/http/grpcweb.md'
         - 'Headers': 'middlewares/http/headers.md'
-<<<<<<< HEAD
-        - 'IpAllowList': 'middlewares/http/ipallowlist.md'
-=======
         - 'IPWhiteList': 'middlewares/http/ipwhitelist.md'
         - 'IPAllowList': 'middlewares/http/ipallowlist.md'
->>>>>>> 9adf0fb6
         - 'InFlightReq': 'middlewares/http/inflightreq.md'
         - 'PassTLSClientCert': 'middlewares/http/passtlsclientcert.md'
         - 'RateLimit': 'middlewares/http/ratelimit.md'
@@ -144,12 +140,8 @@
     - 'TCP':
         - 'Overview': 'middlewares/tcp/overview.md'
         - 'InFlightConn': 'middlewares/tcp/inflightconn.md'
-<<<<<<< HEAD
-        - 'IpAllowList': 'middlewares/tcp/ipallowlist.md'
-=======
         - 'IPWhiteList': 'middlewares/tcp/ipwhitelist.md'
         - 'IPAllowList': 'middlewares/tcp/ipallowlist.md'
->>>>>>> 9adf0fb6
   - 'Plugins & Plugin Catalog': 'plugins/index.md'
   - 'Operations':
       - 'CLI': 'operations/cli.md'
