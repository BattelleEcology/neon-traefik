--- conflicted
+++ resolved
@@ -84,11 +84,8 @@
               - foobar
               - foobar
       encodeQuerySemicolons: true
-<<<<<<< HEAD
+      sanitizePath: true
       maxHeaderBytes: 42
-=======
-      sanitizePath: true
->>>>>>> a75b2384
     http2:
       maxConcurrentStreams: 42
     http3:
