--- conflicted
+++ resolved
@@ -64,11 +64,7 @@
 
 _Required, Default="info"_
 
-<<<<<<< HEAD
-Sets the Instana tracer log level.
-=======
 Sets Instana tracer log level.
->>>>>>> 5d716f01
 
 Valid values are:
 
