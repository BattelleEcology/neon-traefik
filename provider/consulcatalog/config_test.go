--- conflicted
+++ resolved
@@ -321,7 +321,6 @@
 			},
 		},
 		{
-<<<<<<< HEAD
 			desc: "Should build config with a forward auth",
 			nodes: []catalogUpdate{
 				{
@@ -398,8 +397,6 @@
 			},
 		},
 		{
-=======
->>>>>>> c68ebaa2
 			desc: "when all labels are set",
 			nodes: []catalogUpdate{
 				{
