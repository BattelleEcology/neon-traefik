--- conflicted
+++ resolved
@@ -90,27 +90,16 @@
 }
 
 func runCmd(staticConfiguration *static.Configuration) error {
-<<<<<<< HEAD
 	ctx, cancel := signal.NotifyContext(context.Background(), syscall.SIGINT, syscall.SIGTERM)
 	defer cancel()
-=======
-	configureLogging(staticConfiguration)
+
+	if err := setupLogger(ctx, staticConfiguration); err != nil {
+		return fmt.Errorf("setting up logger: %w", err)
+	}
 
 	// Display warning to advertise for new behavior of rejecting encoded characters in the request path.
 	// Deprecated: this has to be removed in the next minor/major version.
-	log.WithoutContext().Warnf("Starting with v2.11.32, Traefik now rejects some encoded characters in the request path by default. " +
-		"Refer to the documentation for more details: https://doc.traefik.io/traefik/v2.11/migration/v2/#encoded-characters-in-request-path")
-
-	http.DefaultTransport.(*http.Transport).Proxy = http.ProxyFromEnvironment
->>>>>>> 8ebab1b2
-
-	if err := setupLogger(ctx, staticConfiguration); err != nil {
-		return fmt.Errorf("setting up logger: %w", err)
-	}
-
-	// Display warning to advertise for new behavior of rejecting encoded characters in the request path.
-	// Deprecated: this has to be removed in the next minor/major version.
-	log.Warn().Msg("Starting with v3.6.3, Traefik now rejects some encoded characters in the request path by default. " +
+	log.Warn().Msg("Starting with v3.6.4, Traefik now rejects some encoded characters in the request path by default. " +
 		"Refer to the documentation for more details: https://doc.traefik.io/traefik/migrate/v3/#encoded-characters-in-request-path")
 
 	http.DefaultTransport.(*http.Transport).Proxy = http.ProxyFromEnvironment
