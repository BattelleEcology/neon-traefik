--- conflicted
+++ resolved
@@ -34,12 +34,7 @@
 
 IN_DOCKER ?= true
 
-<<<<<<< HEAD
-=======
-PLATFORM_URL := $(if $(PLATFORM_URL),$(PLATFORM_URL),"https://pilot.traefik.io")
-
 .PHONY: default
->>>>>>> 55addfef
 default: binary
 
 ## Create the "dist" directory
@@ -75,13 +70,8 @@
 ## Generate WebUI
 webui/static/index.html:
 	$(MAKE) build-webui-image
-<<<<<<< HEAD
-	docker run --rm -v "$$PWD/webui/static":'/src/webui/static' traefik-webui yarn build:nc
-	docker run --rm -v "$$PWD/webui/static":'/src/webui/static' traefik-webui chown -R $(shell id -u):$(shell id -g) ./static
-=======
 	docker run --rm -v "$(PWD)/webui/static":'/src/webui/static' traefik-webui npm run build:nc
 	docker run --rm -v "$(PWD)/webui/static":'/src/webui/static' traefik-webui chown -R $(shell id -u):$(shell id -g) ./static
->>>>>>> 55addfef
 
 .PHONY: generate-webui
 generate-webui: webui/static/index.html
